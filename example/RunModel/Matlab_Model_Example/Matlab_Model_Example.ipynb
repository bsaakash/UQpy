--- conflicted
+++ resolved
@@ -53,7 +53,7 @@
   },
   {
    "cell_type": "code",
-   "execution_count": null,
+   "execution_count": 1,
    "metadata": {
     "collapsed": true
    },
@@ -65,7 +65,7 @@
     "import time\n",
     "\n",
     "# Add MATLAB to $PATH - modify and use the command in the next line if necessary\n",
-    "os.system(\"export PATH=$PATH:'/Applications/MATLAB_R2019a.app/bin'\")"
+    "# os.system(\"export PATH=$PATH:'/Applications/MATLAB_R2018a.app/bin'\")"
    ]
   },
   {
@@ -77,9 +77,20 @@
   },
   {
    "cell_type": "code",
-   "execution_count": null,
-   "metadata": {},
-   "outputs": [],
+   "execution_count": 2,
+   "metadata": {},
+   "outputs": [
+    {
+     "name": "stdout",
+     "output_type": "stream",
+     "text": [
+      "Three Monte Carlo samples from a trivariate standard normal distribution.\n",
+      "[[-0.18104697 -0.17303674  2.23147144]\n",
+      " [-0.83662752 -0.00655344  1.21431499]\n",
+      " [ 0.36246003  2.16429179  0.25836054]]\n"
+     ]
+    }
+   ],
    "source": [
     "# Call MCS to generate samples\n",
     "x_mcs = MCS(dist_name=['Normal','Normal','Normal'], dist_params=[[0,1],[0,1],[0,1]], nsamples=3, \n",
@@ -98,9 +109,21 @@
   },
   {
    "cell_type": "code",
-   "execution_count": null,
-   "metadata": {},
-   "outputs": [],
+   "execution_count": 3,
+   "metadata": {},
+   "outputs": [
+    {
+     "name": "stdout",
+     "output_type": "stream",
+     "text": [
+      "\n",
+      "Time for serial execution:\n",
+      "19.104127168655396\n",
+      "The values retured from the Matlab simulation:\n",
+      "[array(1.8774), array(0.37113), array(2.7851)]\n"
+     ]
+    }
+   ],
    "source": [
     "# Call to RunModel\n",
     "t = time.time()\n",
@@ -125,9 +148,21 @@
   },
   {
    "cell_type": "code",
-   "execution_count": null,
-   "metadata": {},
-   "outputs": [],
+   "execution_count": 4,
+   "metadata": {},
+   "outputs": [
+    {
+     "name": "stdout",
+     "output_type": "stream",
+     "text": [
+      "\n",
+      "Time for parallel execution:\n",
+      "10.67154598236084\n",
+      "The values retured from the Matlab simulation:\n",
+      "[array(2.7851), array(0.37113), array(2.7851)]\n"
+     ]
+    }
+   ],
    "source": [
     "# Call to RunModel\n",
     "t = time.time()\n",
@@ -168,11 +203,7 @@
    "name": "python",
    "nbconvert_exporter": "python",
    "pygments_lexer": "ipython3",
-<<<<<<< HEAD
-   "version": "3.6.7"
-=======
    "version": "3.6.5"
->>>>>>> b25e1171
   }
  },
  "nbformat": 4,
