--- conflicted
+++ resolved
@@ -27,14 +27,6 @@
 
     """
     return stats.norm.pdf(x, mp[0], mp[1])
-
-
-def Gamma(x, params):
-    return stats.gamma.cdf(x, params[0], loc=params[1], scale=params[2])
-
-
-def Uniform(x, params):
-    return stats.uniform.cdf(x, loc=params[0], scale=params[1])
 
 
 def pdf(dist):
@@ -175,18 +167,17 @@
     return stats.expon.ppf(p, scale=scalE)
 
 
-<<<<<<< HEAD
 def ppfGamma(p, shape, shift, scale):
     """Returns the evaluation of the percent point function (inverse cumulative
     distribution) evaluated at the probability p for an Gamma
     distribution.  Usage:\n
     ppfGamma(p, shape, shift, scale)"""
     return stats.gamma.ppf(p, shape, loc=shift, scale=scale)
-=======
+
+
 def normal_to_uniform(u, a, b):
     x = np.zeros(shape=(u.shape[0], u.shape[1]))
     for i in range(u.shape[1]):
         p = 0.5 + erf(((u[:, i] - 0) / 1) / np.sqrt(2)) / 2
         x[:, i] = a + (b - a) * p
-    return x
->>>>>>> c14683b8
+    return x