--- conflicted
+++ resolved
@@ -3,11 +3,8 @@
 
 import numpy as np
 from scipy.interpolate import LinearNDInterpolator
-<<<<<<< HEAD
-=======
 
 from UQpy.dimension_reduction.distances.grassmanian.GrassmannDistance import Grassmann
->>>>>>> 955cbd53
 from UQpy.dimension_reduction.distances.grassmanian.baseclass.RiemannianDistance import RiemannianDistance
 from UQpy.dimension_reduction.grassman.Grassman import Grassmann
 from UQpy.dimension_reduction.grassman.interpolations.LinearInterpolation import LinearInterpolation
@@ -102,24 +99,17 @@
 
     np.random.seed(1111)  # For reproducibility.
     # Solutions: original space.
-    Sol0 = np.dot(np.random.rand(3, 2), np.random.rand(2, 3))
-    Sol1 = np.dot(np.random.rand(3, 2), np.random.rand(2, 3))
-    Sol2 = np.dot(np.random.rand(3, 2), np.random.rand(2, 3))
-    Sol3 = np.dot(np.random.rand(3, 2), np.random.rand(2, 3))
+    Sol0 = np.dot(np.random.rand(D1, r0), np.random.rand(r0, D1))
+    Sol1 = np.dot(np.random.rand(D1, r1), np.random.rand(r1, D1))
+    Sol2 = np.dot(np.random.rand(D1, r2), np.random.rand(r2, D1))
+    Sol3 = np.dot(np.random.rand(D1, r3), np.random.rand(r3, D1))
 
     # Creating a list of matrices.
     matrices = [Sol0, Sol1, Sol2, Sol3]
 
     manifold_projection = SvdProjection(matrices, p_planes_dimensions=sys.maxsize)
 
-<<<<<<< HEAD
-    a = np.matmul(manifold_projection.phi[0].T, manifold_projection.phi[0])
-    b = np.matmul(manifold_projection.phi[1].T, manifold_projection.phi[1])
-
-    distance_metric = GrassmannDistance()
-=======
     distance_metric = Grassmann()
->>>>>>> 955cbd53
     value = distance_metric.compute_distance(manifold_projection.psi[0], manifold_projection.psi[1])
 
     assert value == 5.672445010189097
