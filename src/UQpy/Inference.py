# UQpy is distributed under the MIT license.
#
# Copyright (C) 2018  -- Michael D. Shields
#
# Permission is hereby granted, free of charge, to any person obtaining a copy of this software and associated
# documentation files (the "Software"), to deal in the Software without restriction, including without limitation the
# rights to use, copy, modify, merge, publish, distribute, sublicense, and/or sell copies of the Software, and to permit
# persons to whom the Software is furnished to do so, subject to the following conditions:
#
# The above copyright notice and this permission notice shall be included in all copies or substantial portions of the
# Software.
#
# THE SOFTWARE IS PROVIDED "AS IS", WITHOUT WARRANTY OF ANY KIND, EXPRESS OR IMPLIED, INCLUDING BUT NOT LIMITED TO THE
# WARRANTIES OF MERCHANTABILITY, FITNESS FOR A PARTICULAR PURPOSE AND NON-INFRINGEMENT. IN NO EVENT SHALL THE AUTHORS OR
# COPYRIGHT HOLDERS BE LIABLE FOR ANY CLAIM, DAMAGES OR OTHER LIABILITY, WHETHER IN AN ACTION OF CONTRACT, TORT OR
# OTHERWISE, ARISING FROM, OUT OF OR IN CONNECTION WITH THE SOFTWARE OR THE USE OR OTHER DEALINGS IN THE SOFTWARE.

"""This module contains functionality for all the Inference supported in UQpy."""

from .RunModel import RunModel
from .SampleMethods import MCMC, IS
from .Utilities import check_input_dims
from .Distributions import Distribution

import numpy as np
from scipy.stats import multivariate_normal
from scipy.optimize import minimize


########################################################################################################################
########################################################################################################################
#                            Define the model - probability model or python model
########################################################################################################################

class InferenceModel:
    def __init__(self, nparams, run_model_object=None, log_likelihood=None, distribution_object=None, name='',
                 error_covariance=1.0, prior=None, prior_params=None, prior_copula_params=None,
                 verbose=False, **kwargs_likelihood
                 ):

        """
        Define the inference_model. This class possesses two method that, given some data and parameter values,
         evaluate the log likelihood and scaled log posterior (log_likelihood + log_prior)

        Inputs:
            :param nparams: number of parameters to be estimated, required
            :type nparams: int

            :param name: name of model
            :type name: string

            :param run_model_object: RunModel class object that defines the forward model h(param)
            :type run_model_object: object of class RunModel or None

            :param log_likelihood: log-likelihood function. Default is None. This function defines the
            log-likelihood model, possibly in conjunction with the run_model_object.
            :type log_likelihood: callable or None

            :param distribution_object: distribution pi for which to learn parameters from iid data
            :type distribution_object: object of Distribution class

            :param error_covariance: covariance of the Gaussian error for model defined by a python script
            :type error_covariance: ndarray (full covariance matrix) or float (diagonal values)

            :param prior: prior distribution
            :type prior: object of Distribution class

            :param prior_params: parameters of the prior pdf
            :type prior_params: ndarray or list of ndarrays

            :param prior_copula_params: parameters of the copula of the prior, if necessary
            :param prior_copula_params: str

            :param kwargs_likelihood: all additional keyword arguments for the log-likelihood function, if necessary
            :type kwargs_likelihood: dictionary

        """
        self.nparams = nparams
        if not isinstance(self.nparams, int) or self.nparams <= 0:
            raise TypeError('Input nparams must be an integer > 0.')
        self.name = name
        if not isinstance(self.name, str):
            raise TypeError('Input name must be a string.')
        self.verbose = verbose

        # Perform checks on inputs run_model_object, log_likelihood, distribution_object
        if (run_model_object is None) and (log_likelihood is None) and (distribution_object is None):
            raise ValueError('One of run_model_object, log_likelihood or distribution_object inputs must be provided.')
        if run_model_object is not None and (not isinstance(run_model_object, RunModel)):
            raise TypeError('Input run_model_object should be an object of class RunModel.')
        if (log_likelihood is not None) and (not callable(log_likelihood)):
            raise TypeError('Input log_likelihood should be a callable.')
        if distribution_object is not None:
            if (run_model_object is not None) or (log_likelihood is not None):
                raise ValueError('Input distribution_object cannot be provided concurrently with log_likelihood or '
                                 'run_model_object.')
            if not isinstance(distribution_object, Distribution):
                raise TypeError('Input distribution_object should be an object of class Distribution.')
            if not hasattr(distribution_object, 'log_pdf'):
                if not hasattr(distribution_object, 'pdf'):
                    raise AttributeError('distribution_object should have a log_pdf or pdf method')
                distribution_object.log_pdf = lambda x: np.log(distribution_object.pdf(x))
            if self.name == '':
                self.name = distribution_object.dist_name

        self.run_model_object = run_model_object
        self.error_covariance = error_covariance
        self.log_likelihood = log_likelihood
        self.kwargs_likelihood = kwargs_likelihood
        self.distribution_object = distribution_object

        # Define prior if it is given, and set its parameters if provided
        if prior is not None:
            prior.update_params(params=prior_params, copula_params=prior_copula_params)
            if not hasattr(prior, 'log_pdf'):
                if not hasattr(prior, 'pdf'):
                    raise AttributeError('prior should have a log_pdf or pdf method')
                prior.log_pdf = lambda x: np.log(prior.pdf(x))
        self.prior = prior

    def evaluate_log_likelihood(self, params, data):
        """ Computes the log-likelihood of model
            inputs: data
<<<<<<< HEAD
                    params, ndarray of dimension (nsamples, nparams) or (nparams,)
            output: ndarray of size (nsamples, ), contains log likelihood of p(data | params[i,:])
=======
                    params, ndarray of dimension (nsamples, nparams)
            output: ndarray of size (nsamples, ), contains log likelihood of p(data | params[i,:]), i=1:nsamples
>>>>>>> 1cb0faf3
        """
        params = check_input_dims(params)
        if params.shape[1] != self.nparams:
            raise ValueError('Wrong dimensions in params.')

        # Case 1 - Forward model is given by RunModel
        if self.run_model_object is not None:
            self.run_model_object.run(samples=params, append_samples=False)
            model_outputs = self.run_model_object.qoi_list    # [-params.shape[0]:]

            # Case 1.a: Gaussian error model
            if self.log_likelihood is None:
                results = np.array([multivariate_normal.logpdf(data, mean=np.array(outpt).reshape((-1,)),
                                                               cov=self.error_covariance) for outpt in model_outputs])

            # Case 1.b: likelihood is user-defined
            else:
                results = self.log_likelihood(data=data, model_outputs=model_outputs, params=params,
                                              **self.kwargs_likelihood)
                if not isinstance(results, np.ndarray):
                    results = np.array(results)
                if results.shape != (params.shape[0],):
                    raise ValueError('Likelihood function should output a (nsamples, ) nd array of likelihood values.')

        # Case 2 - Log likelihood is user defined
        elif self.log_likelihood is not None:
            results = self.log_likelihood(data=data, params=params, **self.kwargs_likelihood)
            if not isinstance(results, np.ndarray):
                results = np.array(results)
            if results.shape != (params.shape[0],):
                raise ValueError('Likelihood function should output a (nsamples, ) nd array of likelihood values.')

        # Case 3 - Learn parameters of a probability distribution pi. Data consists in iid sampled from pi.
        else:
            results = np.array([np.sum(self.distribution_object.log_pdf(x=data, params=params_))
                                for params_ in params])

        return results

    def evaluate_log_posterior(self, params, data):
<<<<<<< HEAD
        """ Computes the log posterior (scaled): log[p(data|params) * p(params)]
        Note: if the Inference model does not possess a prior, an uninformatic prior p(params)=1 is assumed
=======
        """ Computes the (scaled) log posterior: log[p(data|params) * p(params)]
            If the Inference model does not possess a prior, an uninformatic prior p(params)=1 is assumed
            inputs: data
                    params, ndarray of dimension (nsamples, nparams)
            output: ndarray of size (nsamples, )
>>>>>>> 1cb0faf3
        """

        # Compute log likelihood
        log_likelihood_eval = self.evaluate_log_likelihood(params=params, data=data)

        # If the prior is not provided it is set to an non-informative prior p(theta)=1, log_posterior = log_likelihood
        if self.prior is None:
            return log_likelihood_eval

        # Otherwise, use prior provided in the InferenceModel setup
        log_prior_eval = self.prior.log_pdf(x=params)

        return log_likelihood_eval + log_prior_eval


########################################################################################################################
########################################################################################################################
#                                  Maximum Likelihood Estimation
########################################################################################################################

class MLEstimation:

    def __init__(self, inference_model, data, verbose=False, iter_optim=None, x0=None, optimizer=None, **kwargs):

        """
        Perform maximum likelihood estimation, i.e., given some data y, compute the parameter vector that maximizes the
        likelihood p(y|theta).

        Inputs:
            :param model: the inference model
            :type model: instance of class InferenceModel

            :param data: Available data
            :type data: ndarray of size (ndata, ) for case 1a or (ndata, dimension) for case 2a, or consistent with
            definition of log_likelihood in the inference_model

<<<<<<< HEAD
            :param iter_optim: number of iterations for the maximization procedure
                (each iteration starts at a random point)
            :type iter_optim: an integer, default None

            :param x0: starting points for optimization
            :type x0: 1D array (dimension, ) or 2D array (n_starts, dimension), default None
=======
            :param optimizer: optimization algorithm used to compute the mle
            :type optimizer: function that takes as first input the function to be minimized, as second input a starting
            point for the optimization. It should return an object with attributes x and fun (the minimizer and the
            value of the function at its minimum). If None (default), the optimizer used is scipy.optimize.minimize
>>>>>>> 1cb0faf3

            :param iter_optim: number of iterations for the maximization procedure (each iteration starts at a random
            point)
            :type iter_optim: an integer, default None

            :param x0: starting points for optimization
            :type x0: 1D array (dimension, ) or 2D array (n_starts, dimension), default None

            :param kwargs: input arguments to the optimizer
            :type kwargs: dictionary

        Output:
            :return: mle: value of parameter vector that maximizes the likelihood
            :rtype: mle: ndarray (nparams, )

            :return: max_log_like: value of the maximum likelihood
            :rtype: max_log_like: float

        """
        self.inference_model = inference_model
        if not isinstance(inference_model, InferenceModel):
            raise TypeError('Input inference_model should be of type InferenceModel')
        self.data = data
        self.kwargs_optim = kwargs
        self.verbose = verbose
        if optimizer is None:
            self.optimizer = minimize
        elif callable(optimizer):
            self.optimizer = optimizer
        else:
            raise TypeError('Input optimizer should be None or a callable.')
        self.mle = None
        self.max_log_like = None
        if self.verbose:
            print('Initialization of MLEstimation object completed.')

        # Run the optimization procedure
        if (iter_optim is not None) or (x0 is not None):
            self.run_estimation(iter_optim=iter_optim, x0=x0)
<<<<<<< HEAD

    def run_estimation(self, iter_optim=1, x0=None):
        """ Run optimization, starting at point x0 (or at a random value if x0 is None). """

        # Case 3: check if the distribution pi has a fit method, can be used for MLE. If not, use optimization.
=======

    def run_estimation(self, iter_optim=1, x0=None):
        """
        Run optimization
        :param iter_optim: number of iterations of the optimization procedure
        :param x0: starting points for optimization, takes precedence over iter_optim
        """

        # Case 3: check if the distribution pi has a fit method, can be used for MLE. If not, use optimization below.
>>>>>>> 1cb0faf3
        if (self.inference_model.distribution_object is not None) and \
                hasattr(self.inference_model.distribution_object, 'fit'):
            if not (isinstance(iter_optim, int) and iter_optim >= 1):
                raise ValueError('iter_optim should be an integer >= 1.')
            if self.verbose:
                print('Evaluating maximum likelihood estimate for inference model ' + self.inference_model.name +
                      ', using fit method.')
            for _ in range(iter_optim):
                mle_tmp = np.array(self.inference_model.distribution_object.fit(self.data))
                max_log_like_tmp = self.inference_model.evaluate_log_likelihood(
                    params=mle_tmp[np.newaxis, :], data=self.data)[0]
                # Save result
                if self.mle is None:
                    self.mle = mle_tmp
                    self.max_log_like = max_log_like_tmp
                else:
                    if max_log_like_tmp > self.max_log_like:
                        self.mle = mle_tmp
                        self.max_log_like = max_log_like_tmp

<<<<<<< HEAD
        # Other cases: just run optimization: use x0 if provided, otherwise sample from [0, 1] or bounds
=======
        # Other cases: run optimization (use x0 if provided, otherwise sample starting point from [0, 1] or bounds)
>>>>>>> 1cb0faf3
        else:
            if self.verbose:
                print('Evaluating maximum likelihood estimate for inference model ' + self.inference_model.name +
                      ', via optimization.')
            if x0 is None:
                if not (isinstance(iter_optim, int) and iter_optim >= 1):
                    raise ValueError('iter_optim should be an integer >= 1.')
                x0 = np.random.rand(iter_optim, self.inference_model.nparams)
                if 'bounds' in self.kwargs_optim.keys():
                    bounds = np.array(self.kwargs_optim['bounds'])
                    x0 = bounds[:, 0].reshape((1, -1)) + (bounds[:, 1] - bounds[:, 0]).reshape((1, -1)) * x0
            else:
                x0 = np.atleast_2d(x0)
                if x0.shape[1] != self.inference_model.nparams:
                    raise ValueError('Wrong dimensions in x0')
            for x0_ in x0:
                res = self.optimizer(self.evaluate_neg_log_likelihood_data, x0_, **self.kwargs_optim)
                mle_tmp = res.x
                max_log_like_tmp = (-1) * res.fun
                # Save result
                if self.mle is None:
                    self.mle = mle_tmp
                    self.max_log_like = max_log_like_tmp
                else:
                    if max_log_like_tmp > self.max_log_like:
                        self.mle = mle_tmp
                        self.max_log_like = max_log_like_tmp
        if self.verbose:
            print('ML estimation completed.')

    def evaluate_neg_log_likelihood_data(self, one_param):
<<<<<<< HEAD
=======
        """
        Compute the negative log-likelihood for one value of the parameter vector (function to be minimized)
        """
>>>>>>> 1cb0faf3
        return -1 * self.inference_model.evaluate_log_likelihood(params=one_param.reshape((1, -1)), data=self.data)[0]


########################################################################################################################
########################################################################################################################
#                                  Model Selection Using Information Theoretic Criteria
########################################################################################################################

class InfoModelSelection:

<<<<<<< HEAD
    def __init__(self, candidate_models, data, criterion='AIC', verbose=False, sorted_outputs=True,
                 iter_optim=None, x0=None, **kwargs):
=======
    def __init__(self, candidate_models, data, criterion='AIC', verbose=False, iter_optim=None, x0=None, **kwargs):
>>>>>>> 1cb0faf3

        """
            Perform model selection using information theoretic criteria.
            Supported criteria are BIC, AIC (default), AICc.

            Inputs:

            :param candidate_models: Candidate models, must be a list of instances of class InferenceModel
            :type candidate_models: list

            :param data: Available data
            :type data: ndarray

            :param criterion: Criterion to be used (AIC, BIC, AICc)
            :type criterion: str

            :param iter_optim: number of iterations for the maximization procedure - see MLEstimation
            :type iter_optim: list (length nmodels) of integers, default None

            :param x0: starting points for optimization - see MLEstimation
            :type x0: list (length nmodels) of 1D arrays (dimension, ) or 2D arrays (n_starts, dimension), default None

            :param kwargs: inputs to the maximum likelihood estimator, for each model
            :type kwargs: dictionary, each value should be a list of length nmodels

            Outputs:

            :return ml_estimators: MLEstimation results for all models (contains e.g. fitted parameters)
            :rtype ml_estimators: list (length nmodels) of MLEstimation objects

            :return criterion_values: Value of the criterion for all models
            :rtype criterion_values: list (length nmodels) of floats

            :return penalty_terms: Value of the penalty term for all models. Data fit is then
            criterion_value - penalty_term
            :rtype penalty_terms: list (length nmodels) of floats

            :return probabilities: Value of the model probabilities, p = exp(-criterion/2)
            :rtype probabilities: list (length nmodels) of floats

        """

        # Check inputs
        # candidate_models is a list of InferenceModel objects
        if not isinstance(candidate_models, (list, tuple)) or not all(isinstance(model, InferenceModel)
                                                                      for model in candidate_models):
            raise TypeError('Input candidate_models must be a list of InferenceModel objects.')
        self.nmodels = len(candidate_models)
        self.candidate_models = candidate_models
        self.data = data
        if criterion not in ['AIC', 'BIC', 'AICc']:
            raise ValueError('Criterion should be AIC (default), BIC or AICc')
        self.criterion = criterion
        self.verbose = verbose
<<<<<<< HEAD
        self.sorted_outputs = sorted_outputs

        # Instantiate the ML estimators
        if not all(isinstance(value, (list, tuple)) for (key, value) in kwargs.items()) or not all(
            len(value) == len(candidate_models) for (key, value) in kwargs.items()):
=======

        # Instantiate the ML estimators
        if not all(isinstance(value, (list, tuple)) for (key, value) in kwargs.items()) or \
                not all(len(value) == len(candidate_models) for (key, value) in kwargs.items()):
>>>>>>> 1cb0faf3
            raise TypeError('Extra inputs to model selection must be lists of length len(candidate_models)')
        self.ml_estimators = []
        for i, inference_model in enumerate(self.candidate_models):
            kwargs_i = dict([(key, value[i]) for (key, value) in kwargs.items()])
            ml_estimator = MLEstimation(inference_model=inference_model, data=self.data, verbose=self.verbose,
                                        x0=None, iter_optim=None, **kwargs_i, )
            self.ml_estimators.append(ml_estimator)

        # Initialize the outputs
        self.criterion_values = [None] * self.nmodels
        self.penalty_terms = [None] * self.nmodels
        self.probabilities = [None] * self.nmodels

        # Run the model selection procedure
        if (iter_optim is not None) or (x0 is not None):
            self.run_estimation(iter_optim=iter_optim, x0=x0)

    def run_estimation(self, iter_optim=1, x0=None):
<<<<<<< HEAD
        # check x0, iter_optim
=======
        """
        Run estimation, i.e. compute the maximum log likelihood for all models then compute criterion
        :param iter_optim: number of iterations of the optimization procedure
        :param x0: starting points for optimization, takes precedence over iter_optim
        """

        # Check inputs x0, iter_optim
>>>>>>> 1cb0faf3
        if isinstance(iter_optim, int) or iter_optim is None:
            iter_optim = [iter_optim] * self.nmodels
        if not (isinstance(iter_optim, list) and len(iter_optim) == self.nmodels):
            raise ValueError('iter_optim should be an int or list of length nmodels')
        if x0 is None:
            x0 = [None] * self.nmodels
        if not (isinstance(x0, list) and len(x0) == self.nmodels):
            raise ValueError('x0 should be a list of length nmodels (or None).')

        # Loop over all the models
        for i, (inference_model, ml_estimator) in enumerate(zip(self.candidate_models, self.ml_estimators)):
            # First evaluate ML estimate for all models, do several iterations if demanded
            ml_estimator.run_estimation(iter_optim=iter_optim[i], x0=x0[i])

            # Then minimize the criterion
<<<<<<< HEAD
            self.criterion_values[i], self.penalty_terms[i] = self.compute_criterion(
                inference_model=inference_model, max_log_like=ml_estimator.max_log_like, return_penalty=True)

        # Compute probabilities from criterion values
        self.probabilities = self.compute_probabilities(self.criterion_values)
        # Return outputs in sorted order, from most probable model to least probable model
        if self.sorted_outputs:
            sort_idx = list(np.argsort(np.array(self.criterion_values)))

            self.candidate_models = [self.candidate_models[i] for i in sort_idx]
            self.ml_estimators = [self.ml_estimators[i] for i in sort_idx]
            self.criterion_values = [self.criterion_values[i] for i in sort_idx]
            self.penalty_terms = [self.penalty_terms[i] for i in sort_idx]
            self.probabilities = [self.probabilities[i] for i in sort_idx]

    def compute_criterion(self, inference_model, max_log_like, return_penalty=False):
        """ Compute the criterion value, also returns the penalty term if asked for it """
        n_params = inference_model.nparams
        ndata = len(self.data)
        if self.criterion == 'BIC':
            penalty_term = np.log(ndata) * n_params
        elif self.criterion == 'AICc':
            penalty_term = 2 * n_params + (2 * n_params ** 2 + 2 * n_params) / (ndata - n_params - 1)
        elif self.criterion == 'AIC':  # default
=======
            self.criterion_values[i], self.penalty_terms[i] = self.compute_info_criterion(
                criterion=self.criterion, data=self.data, inference_model=inference_model,
                max_log_like=ml_estimator.max_log_like, return_penalty=True)

        # Compute probabilities from criterion values
        self.probabilities = self.compute_probabilities(self.criterion_values)

    def sort_models(self):
        """
        Sort models (all outputs lists) in descending order of model probability (increasing order of criterion value)
        """
        sort_idx = list(np.argsort(np.array(self.criterion_values)))

        self.candidate_models = [self.candidate_models[i] for i in sort_idx]
        self.ml_estimators = [self.ml_estimators[i] for i in sort_idx]
        self.criterion_values = [self.criterion_values[i] for i in sort_idx]
        self.penalty_terms = [self.penalty_terms[i] for i in sort_idx]
        self.probabilities = [self.probabilities[i] for i in sort_idx]

    @staticmethod
    def compute_info_criterion(criterion, data, inference_model, max_log_like, return_penalty=False):
        """ Helper function: compute the criterion value, also returns the penalty term if asked for it """
        n_params = inference_model.nparams
        ndata = len(data)
        if criterion == 'BIC':
            penalty_term = np.log(ndata) * n_params
        elif criterion == 'AICc':
            penalty_term = 2 * n_params + (2 * n_params ** 2 + 2 * n_params) / (ndata - n_params - 1)
        elif criterion == 'AIC':  # default
>>>>>>> 1cb0faf3
            penalty_term = 2 * n_params
        else:
            raise ValueError('Criterion should be AIC (default), BIC or AICc')
        if return_penalty:
            return -2 * max_log_like + penalty_term, penalty_term
        return -2 * max_log_like

    @staticmethod
    def compute_probabilities(criterion_values):
<<<<<<< HEAD
        """ Compute probability, proportional to exp(-criterion/2) """
=======
        """ Helper function: compute probability, proportional to exp(-criterion/2) """
>>>>>>> 1cb0faf3
        delta = np.array(criterion_values) - min(criterion_values)
        prob = np.exp(-delta / 2)
        return prob / np.sum(prob)


########################################################################################################################
########################################################################################################################
#                                  Inference Parameter estimation
########################################################################################################################

class BayesParameterEstimation:

    def __init__(self, inference_model, data, sampling_method='MCMC', nsamples=None, nsamples_per_chain=None, nchains=1,
                 verbose=False, **kwargs):

        """
            Generates samples from the posterior distribution, using MCMC or IS.

            Inputs:

            :param inference_model: model, must be an instance of class InferenceModel
            :type inference_model: list

            :param data: Available data
            :type data: ndarray

            :param sampling_method: Method to be used
            :type sampling_method: str, 'MCMC' or 'IS'

            :param nsamples: number of samples used in MCMC/IS
            :type nsamples: int

            :param nsamples_per_chain: number of samples per chain used in MCMC (not used if nsamples is defined)
            :type nsamples_per_chain: int

            :param nchains: number of chains in MCMC, will be used to sample seed from prior if seed is not provided
            :type nchains: int

            :param kwargs: inputs to the sampling method, see MCMC and IS
            :type kwargs: dictionary

            Outputs:

            :return sampler: sampling object, contains e.g. the samples
            :rtype sampler: SampleMethods.MCMC or SampleMethods.IS object

        """

        self.inference_model = inference_model
        if not isinstance(self.inference_model, InferenceModel):
            raise TypeError('Input inference_model should be of type InferenceModel')
        self.data = data
        self.sampling_method = sampling_method
        self.verbose = verbose

        if self.sampling_method == 'MCMC':
            # If the seed is not provided, sample one from the prior pdf of the parameters
            if 'seed' not in kwargs.keys() or kwargs['seed'] is None:
                if self.inference_model.prior is None or not hasattr(self.inference_model.prior, 'rvs'):
                    raise NotImplementedError('A prior with a rvs method or a seed must be provided for MCMC.')
                else:
                    kwargs['seed'] = self.inference_model.prior.rvs(nsamples=nchains)
            self.sampler = MCMC(dimension=self.inference_model.nparams, verbose=self.verbose,
                                log_pdf_target=self.inference_model.evaluate_log_posterior, args_target=(self.data, ),
                                **kwargs)
<<<<<<< HEAD
            #self.samples = None

        elif self.sampling_method == 'IS':
            # importance distribution is either given by the user, or it is set as the prior of the model
=======

        elif self.sampling_method == 'IS':
            # Importance distribution is either given by the user, or it is set as the prior of the model
>>>>>>> 1cb0faf3
            if 'proposal' not in kwargs or kwargs['proposal'] is None:
                if self.inference_model.prior is None:
                    raise NotImplementedError('A proposal density or a prior must be provided.')
                kwargs['proposal'] = self.inference_model.prior

            self.sampler = IS(log_pdf_target=self.inference_model.evaluate_log_posterior, args_target=(self.data, ),
                              verbose=self.verbose, **kwargs)
<<<<<<< HEAD
            #self.samples = None
            #self.weights = None
=======
>>>>>>> 1cb0faf3

        else:
            raise ValueError('Sampling_method should be either "MCMC" or "IS"')

        if self.verbose:
            print('Initialization of sampling technique completed successfully!')

        # Run the analysis if a certain number of samples was provided
        if (nsamples is not None) or (nsamples_per_chain is not None):
            self.run_estimation(nsamples=nsamples, nsamples_per_chain=nsamples_per_chain)

    def run_estimation(self, nsamples=None, nsamples_per_chain=None):
<<<<<<< HEAD

        if self.sampling_method == 'MCMC':
            self.sampler.run(nsamples=nsamples, nsamples_per_chain=nsamples_per_chain)
            #self.samples = self.sampler.samples
        elif self.sampling_method == 'IS':
            if nsamples_per_chain is not None:
                raise ValueError('nsamples_per_chain is not an appropriate input for IS.')
            self.sampler.run(nsamples=nsamples)
            #self.samples, self.weights = self.sampler.samples, self.sampler.weights

        if self.verbose:
            print('Running parameter estimation with ' + self.sampling_method + ' completed successfully!')

    #def evaluate_log_posterior_data(self, params):
    #    return self.inference_model.evaluate_log_posterior(params=params, data=self.data)
=======
        """
        Run estimation, i.e. generate samples from the posterior (call the run method of MCMC/IS)
        :param nsamples: see MCMC, IS
        :param nsamples_per_chain: see MCMC
        """

        if isinstance(self.sampler, MCMC):
            self.sampler.run(nsamples=nsamples, nsamples_per_chain=nsamples_per_chain)
            #self.samples = self.sampler.samples

        elif isinstance(self.sampler, IS):
            if nsamples_per_chain is not None:
                raise ValueError('nsamples_per_chain is not an appropriate input for IS.')
            self.sampler.run(nsamples=nsamples)
            #self.samples, self.weights = self.sampler.samples, self.sampler.weights

        if self.verbose:
            print('Running parameter estimation with ' + self.sampling_method + ' completed successfully!')
>>>>>>> 1cb0faf3

########################################################################################################################
########################################################################################################################
#                                  Inference Model Selection
########################################################################################################################


class BayesModelSelection:

<<<<<<< HEAD
    def __init__(self, candidate_models, data, prior_probabilities=None, sorted_outputs=True,
                 method_evidence_computation='harmonic_mean', verbose=False, nsamples=None, nsamples_per_chain=None,
                 **kwargs):
=======
    def __init__(self, candidate_models, data, prior_probabilities=None, method_evidence_computation='harmonic_mean',
                 verbose=False, nsamples=None, nsamples_per_chain=None, **kwargs):
>>>>>>> 1cb0faf3

        """
            Perform model selection using Inference criteria.

            Inputs:

            :param candidate_models: candidate models, must be a list of instances of class InferenceModel
            :type candidate_models: list

            :param data: available data
            :type data: ndarray

            :param prior_probabilities: prior probabilities of each model, default is 1/nmodels for all models
            :type prior_probabilities: list of floats

            :param method_evidence_computation: for now only the harmonic mean is supported
            :type method_evidence_computation: str

            :param kwargs: inputs to the Bayes parameter estimator, for each model
            :type kwargs: dictionary, each value should be a list of length len(candidate_models)

            :param nsamples: number of samples used in MCMC
            :type nsamples: list (length nmodels) of integers

            :param nsamples_per_chain: number of samples per chain used in MCMC (not used if nsamples is defined)
            :type nsamples_per_chain: list (length nmodels) of integers

            Outputs:

            :return bayes_estimators: results of the Bayesian parameter estimation
            :rtype bayes_estimators: list (length nmodels) of BayesParameterEstimation objects

            :return evidence_values: value of the evidence for all models
            :rtype evidence_values: list (length nmodels) of floats

            :return probabilities: posterior probability for all models
            :rtype probabilities: list (length nmodels) of floats

            # Authors: Yuchen Zhou
            # Updated: 01/24/2020 by Audrey Olivier

        """

        # Check inputs: candidate_models is a list of instances of Model, data must be provided, and input arguments
        # for MCMC must be provided as a list of length len(candidate_models)
        if (not isinstance(candidate_models, list)) or (not all(isinstance(model, InferenceModel)
                                                                for model in candidate_models)):
            raise TypeError('A list InferenceModel objects must be provided.')
        self.candidate_models = candidate_models
        self.nmodels = len(candidate_models)
        self.data = data
        self.method_evidence_computation = method_evidence_computation
        self.verbose = verbose
<<<<<<< HEAD
        self.sorted_outputs = sorted_outputs
=======
>>>>>>> 1cb0faf3

        if prior_probabilities is None:
            self.prior_probabilities = [1. / len(candidate_models) for _ in candidate_models]
        else:
            self.prior_probabilities = prior_probabilities

        # Instantiate the Bayesian parameter estimators (without running them)
        self.bayes_estimators = []
        if not all(isinstance(value, (list, tuple)) for (key, value) in kwargs.items()) or not all(
                len(value) == len(candidate_models) for (key, value) in kwargs.items()):
            raise TypeError('Extra inputs to model selection must be lists of length len(candidate_models)')
        for i, inference_model in enumerate(self.candidate_models):
            kwargs_i = dict([(key, value[i]) for (key, value) in kwargs.items()])
            kwargs_i.update({'concat_chains_': True, 'save_log_pdf': True})
            bayes_estimator = BayesParameterEstimation(
                inference_model=inference_model, data=self.data, verbose=self.verbose, sampling_method='MCMC',
                nsamples=None, nsamples_per_chain=None, **kwargs_i)
            self.bayes_estimators.append(bayes_estimator)

        # Initialize the outputs
        self.evidences = [0.] * self.nmodels
        self.probabilities = [0.] * self.nmodels

        # Run the model selection procedure
        if nsamples is not None or nsamples_per_chain is not None:
            self.run_estimation(nsamples=nsamples, nsamples_per_chain=nsamples_per_chain)

    def run_estimation(self, nsamples=None, nsamples_per_chain=None):

        if nsamples is not None and not (isinstance(nsamples, list) and len(nsamples) == self.nmodels
                                         and all(isinstance(n, int) for n in nsamples)):
            raise ValueError('nsamples should be a list of integers')
        if nsamples_per_chain is not None and not (isinstance(nsamples_per_chain, list)
                                                   and len(nsamples_per_chain) == self.nmodels
                                                   and all(isinstance(n, int) for n in nsamples_per_chain)):
            raise ValueError('nsamples_per_chain should be a list of integers')
        if self.verbose:
            print('Running Bayesian Model Selection.')
        # Perform MCMC for all candidate models
        for i, (inference_model, bayes_estimator) in enumerate(zip(self.candidate_models, self.bayes_estimators)):
            if self.verbose:
                print('UQpy: Running MCMC for model '+inference_model.name)
            if nsamples is not None:
                bayes_estimator.run_estimation(nsamples=nsamples[i])
            elif nsamples_per_chain is not None:
                bayes_estimator.run_estimation(nsamples_per_chain=nsamples_per_chain[i])
            else:
                raise ValueError('Either nsamples or nsamples_per_chain should be non None')
            self.evidences[i] = self.estimate_evidence(
<<<<<<< HEAD
=======
                method_evidence_computation=self.method_evidence_computation,
>>>>>>> 1cb0faf3
                inference_model=inference_model, posterior_samples=bayes_estimator.sampler.samples,
                log_posterior_values=bayes_estimator.sampler.log_pdf_values)

        # Compute posterior probabilities
<<<<<<< HEAD
        self.probabilities = self.compute_posterior_probabilities(evidence_values=self.evidences)

        # sort the models
        if self.sorted_outputs:
            sort_idx = list(np.argsort(np.array(self.probabilities)))[::-1]

            self.candidate_models = [self.candidate_models[i] for i in sort_idx]
            self.probabilities = [self.probabilities[i] for i in sort_idx]
            self.evidences = [self.evidences[i] for i in sort_idx]
=======
        self.probabilities = self.compute_posterior_probabilities(
            prior_probabilities=self.prior_probabilities, evidence_values=self.evidences)
>>>>>>> 1cb0faf3

        if self.verbose:
            print('Bayesian Model Selection analysis completed!')

<<<<<<< HEAD
    def estimate_evidence(self, inference_model, posterior_samples, log_posterior_values):
        """ Estimate evidence from MCMC samples, for one model """
        if self.method_evidence_computation.lower() == 'harmonic_mean':
=======
    def sort_models(self):
        """
        Sort models (all outputs lists) in descending order of model probability (increasing order of criterion value)
        """
        sort_idx = list(np.argsort(np.array(self.probabilities)))[::-1]

        self.candidate_models = [self.candidate_models[i] for i in sort_idx]
        self.probabilities = [self.probabilities[i] for i in sort_idx]
        self.evidences = [self.evidences[i] for i in sort_idx]

    @staticmethod
    def estimate_evidence(method_evidence_computation, inference_model, posterior_samples, log_posterior_values):
        """ Estimate evidence from MCMC samples, for one model """
        if method_evidence_computation.lower() == 'harmonic_mean':
>>>>>>> 1cb0faf3
            #samples[int(0.5 * len(samples)):]
            log_likelihood_values = log_posterior_values - inference_model.prior.log_pdf(x=posterior_samples)
            temp = np.mean(1./np.exp(log_likelihood_values))
        else:
            raise ValueError('Only the harmonic mean method is currently supported')
<<<<<<< HEAD
        return 1/temp

    def compute_posterior_probabilities(self, evidence_values):
        """ Compute the posterior probabilities, knowing the values of the evidence """
        scaled_evidences = [evi * prior_prob for (evi, prior_prob) in zip(evidence_values, self.prior_probabilities)]
=======
        return 1./temp

    @staticmethod
    def compute_posterior_probabilities(prior_probabilities, evidence_values):
        """ Compute the posterior probabilities, knowing the values of the evidence """
        scaled_evidences = [evi * prior_prob for (evi, prior_prob) in zip(evidence_values, prior_probabilities)]
>>>>>>> 1cb0faf3
        return scaled_evidences / np.sum(scaled_evidences)<|MERGE_RESOLUTION|>--- conflicted
+++ resolved
@@ -121,13 +121,8 @@
     def evaluate_log_likelihood(self, params, data):
         """ Computes the log-likelihood of model
             inputs: data
-<<<<<<< HEAD
-                    params, ndarray of dimension (nsamples, nparams) or (nparams,)
-            output: ndarray of size (nsamples, ), contains log likelihood of p(data | params[i,:])
-=======
                     params, ndarray of dimension (nsamples, nparams)
             output: ndarray of size (nsamples, ), contains log likelihood of p(data | params[i,:]), i=1:nsamples
->>>>>>> 1cb0faf3
         """
         params = check_input_dims(params)
         if params.shape[1] != self.nparams:
@@ -168,16 +163,11 @@
         return results
 
     def evaluate_log_posterior(self, params, data):
-<<<<<<< HEAD
-        """ Computes the log posterior (scaled): log[p(data|params) * p(params)]
-        Note: if the Inference model does not possess a prior, an uninformatic prior p(params)=1 is assumed
-=======
         """ Computes the (scaled) log posterior: log[p(data|params) * p(params)]
             If the Inference model does not possess a prior, an uninformatic prior p(params)=1 is assumed
             inputs: data
                     params, ndarray of dimension (nsamples, nparams)
             output: ndarray of size (nsamples, )
->>>>>>> 1cb0faf3
         """
 
         # Compute log likelihood
@@ -214,19 +204,10 @@
             :type data: ndarray of size (ndata, ) for case 1a or (ndata, dimension) for case 2a, or consistent with
             definition of log_likelihood in the inference_model
 
-<<<<<<< HEAD
-            :param iter_optim: number of iterations for the maximization procedure
-                (each iteration starts at a random point)
-            :type iter_optim: an integer, default None
-
-            :param x0: starting points for optimization
-            :type x0: 1D array (dimension, ) or 2D array (n_starts, dimension), default None
-=======
             :param optimizer: optimization algorithm used to compute the mle
             :type optimizer: function that takes as first input the function to be minimized, as second input a starting
             point for the optimization. It should return an object with attributes x and fun (the minimizer and the
             value of the function at its minimum). If None (default), the optimizer used is scipy.optimize.minimize
->>>>>>> 1cb0faf3
 
             :param iter_optim: number of iterations for the maximization procedure (each iteration starts at a random
             point)
@@ -266,13 +247,6 @@
         # Run the optimization procedure
         if (iter_optim is not None) or (x0 is not None):
             self.run_estimation(iter_optim=iter_optim, x0=x0)
-<<<<<<< HEAD
-
-    def run_estimation(self, iter_optim=1, x0=None):
-        """ Run optimization, starting at point x0 (or at a random value if x0 is None). """
-
-        # Case 3: check if the distribution pi has a fit method, can be used for MLE. If not, use optimization.
-=======
 
     def run_estimation(self, iter_optim=1, x0=None):
         """
@@ -282,7 +256,6 @@
         """
 
         # Case 3: check if the distribution pi has a fit method, can be used for MLE. If not, use optimization below.
->>>>>>> 1cb0faf3
         if (self.inference_model.distribution_object is not None) and \
                 hasattr(self.inference_model.distribution_object, 'fit'):
             if not (isinstance(iter_optim, int) and iter_optim >= 1):
@@ -303,11 +276,7 @@
                         self.mle = mle_tmp
                         self.max_log_like = max_log_like_tmp
 
-<<<<<<< HEAD
-        # Other cases: just run optimization: use x0 if provided, otherwise sample from [0, 1] or bounds
-=======
         # Other cases: run optimization (use x0 if provided, otherwise sample starting point from [0, 1] or bounds)
->>>>>>> 1cb0faf3
         else:
             if self.verbose:
                 print('Evaluating maximum likelihood estimate for inference model ' + self.inference_model.name +
@@ -339,12 +308,9 @@
             print('ML estimation completed.')
 
     def evaluate_neg_log_likelihood_data(self, one_param):
-<<<<<<< HEAD
-=======
         """
         Compute the negative log-likelihood for one value of the parameter vector (function to be minimized)
         """
->>>>>>> 1cb0faf3
         return -1 * self.inference_model.evaluate_log_likelihood(params=one_param.reshape((1, -1)), data=self.data)[0]
 
 
@@ -355,12 +321,7 @@
 
 class InfoModelSelection:
 
-<<<<<<< HEAD
-    def __init__(self, candidate_models, data, criterion='AIC', verbose=False, sorted_outputs=True,
-                 iter_optim=None, x0=None, **kwargs):
-=======
     def __init__(self, candidate_models, data, criterion='AIC', verbose=False, iter_optim=None, x0=None, **kwargs):
->>>>>>> 1cb0faf3
 
         """
             Perform model selection using information theoretic criteria.
@@ -415,18 +376,10 @@
             raise ValueError('Criterion should be AIC (default), BIC or AICc')
         self.criterion = criterion
         self.verbose = verbose
-<<<<<<< HEAD
-        self.sorted_outputs = sorted_outputs
-
-        # Instantiate the ML estimators
-        if not all(isinstance(value, (list, tuple)) for (key, value) in kwargs.items()) or not all(
-            len(value) == len(candidate_models) for (key, value) in kwargs.items()):
-=======
 
         # Instantiate the ML estimators
         if not all(isinstance(value, (list, tuple)) for (key, value) in kwargs.items()) or \
                 not all(len(value) == len(candidate_models) for (key, value) in kwargs.items()):
->>>>>>> 1cb0faf3
             raise TypeError('Extra inputs to model selection must be lists of length len(candidate_models)')
         self.ml_estimators = []
         for i, inference_model in enumerate(self.candidate_models):
@@ -445,9 +398,6 @@
             self.run_estimation(iter_optim=iter_optim, x0=x0)
 
     def run_estimation(self, iter_optim=1, x0=None):
-<<<<<<< HEAD
-        # check x0, iter_optim
-=======
         """
         Run estimation, i.e. compute the maximum log likelihood for all models then compute criterion
         :param iter_optim: number of iterations of the optimization procedure
@@ -455,7 +405,6 @@
         """
 
         # Check inputs x0, iter_optim
->>>>>>> 1cb0faf3
         if isinstance(iter_optim, int) or iter_optim is None:
             iter_optim = [iter_optim] * self.nmodels
         if not (isinstance(iter_optim, list) and len(iter_optim) == self.nmodels):
@@ -471,32 +420,6 @@
             ml_estimator.run_estimation(iter_optim=iter_optim[i], x0=x0[i])
 
             # Then minimize the criterion
-<<<<<<< HEAD
-            self.criterion_values[i], self.penalty_terms[i] = self.compute_criterion(
-                inference_model=inference_model, max_log_like=ml_estimator.max_log_like, return_penalty=True)
-
-        # Compute probabilities from criterion values
-        self.probabilities = self.compute_probabilities(self.criterion_values)
-        # Return outputs in sorted order, from most probable model to least probable model
-        if self.sorted_outputs:
-            sort_idx = list(np.argsort(np.array(self.criterion_values)))
-
-            self.candidate_models = [self.candidate_models[i] for i in sort_idx]
-            self.ml_estimators = [self.ml_estimators[i] for i in sort_idx]
-            self.criterion_values = [self.criterion_values[i] for i in sort_idx]
-            self.penalty_terms = [self.penalty_terms[i] for i in sort_idx]
-            self.probabilities = [self.probabilities[i] for i in sort_idx]
-
-    def compute_criterion(self, inference_model, max_log_like, return_penalty=False):
-        """ Compute the criterion value, also returns the penalty term if asked for it """
-        n_params = inference_model.nparams
-        ndata = len(self.data)
-        if self.criterion == 'BIC':
-            penalty_term = np.log(ndata) * n_params
-        elif self.criterion == 'AICc':
-            penalty_term = 2 * n_params + (2 * n_params ** 2 + 2 * n_params) / (ndata - n_params - 1)
-        elif self.criterion == 'AIC':  # default
-=======
             self.criterion_values[i], self.penalty_terms[i] = self.compute_info_criterion(
                 criterion=self.criterion, data=self.data, inference_model=inference_model,
                 max_log_like=ml_estimator.max_log_like, return_penalty=True)
@@ -526,7 +449,6 @@
         elif criterion == 'AICc':
             penalty_term = 2 * n_params + (2 * n_params ** 2 + 2 * n_params) / (ndata - n_params - 1)
         elif criterion == 'AIC':  # default
->>>>>>> 1cb0faf3
             penalty_term = 2 * n_params
         else:
             raise ValueError('Criterion should be AIC (default), BIC or AICc')
@@ -536,11 +458,7 @@
 
     @staticmethod
     def compute_probabilities(criterion_values):
-<<<<<<< HEAD
-        """ Compute probability, proportional to exp(-criterion/2) """
-=======
         """ Helper function: compute probability, proportional to exp(-criterion/2) """
->>>>>>> 1cb0faf3
         delta = np.array(criterion_values) - min(criterion_values)
         prob = np.exp(-delta / 2)
         return prob / np.sum(prob)
@@ -606,16 +524,9 @@
             self.sampler = MCMC(dimension=self.inference_model.nparams, verbose=self.verbose,
                                 log_pdf_target=self.inference_model.evaluate_log_posterior, args_target=(self.data, ),
                                 **kwargs)
-<<<<<<< HEAD
-            #self.samples = None
-
-        elif self.sampling_method == 'IS':
-            # importance distribution is either given by the user, or it is set as the prior of the model
-=======
 
         elif self.sampling_method == 'IS':
             # Importance distribution is either given by the user, or it is set as the prior of the model
->>>>>>> 1cb0faf3
             if 'proposal' not in kwargs or kwargs['proposal'] is None:
                 if self.inference_model.prior is None:
                     raise NotImplementedError('A proposal density or a prior must be provided.')
@@ -623,11 +534,6 @@
 
             self.sampler = IS(log_pdf_target=self.inference_model.evaluate_log_posterior, args_target=(self.data, ),
                               verbose=self.verbose, **kwargs)
-<<<<<<< HEAD
-            #self.samples = None
-            #self.weights = None
-=======
->>>>>>> 1cb0faf3
 
         else:
             raise ValueError('Sampling_method should be either "MCMC" or "IS"')
@@ -640,23 +546,6 @@
             self.run_estimation(nsamples=nsamples, nsamples_per_chain=nsamples_per_chain)
 
     def run_estimation(self, nsamples=None, nsamples_per_chain=None):
-<<<<<<< HEAD
-
-        if self.sampling_method == 'MCMC':
-            self.sampler.run(nsamples=nsamples, nsamples_per_chain=nsamples_per_chain)
-            #self.samples = self.sampler.samples
-        elif self.sampling_method == 'IS':
-            if nsamples_per_chain is not None:
-                raise ValueError('nsamples_per_chain is not an appropriate input for IS.')
-            self.sampler.run(nsamples=nsamples)
-            #self.samples, self.weights = self.sampler.samples, self.sampler.weights
-
-        if self.verbose:
-            print('Running parameter estimation with ' + self.sampling_method + ' completed successfully!')
-
-    #def evaluate_log_posterior_data(self, params):
-    #    return self.inference_model.evaluate_log_posterior(params=params, data=self.data)
-=======
         """
         Run estimation, i.e. generate samples from the posterior (call the run method of MCMC/IS)
         :param nsamples: see MCMC, IS
@@ -675,7 +564,6 @@
 
         if self.verbose:
             print('Running parameter estimation with ' + self.sampling_method + ' completed successfully!')
->>>>>>> 1cb0faf3
 
 ########################################################################################################################
 ########################################################################################################################
@@ -685,14 +573,8 @@
 
 class BayesModelSelection:
 
-<<<<<<< HEAD
-    def __init__(self, candidate_models, data, prior_probabilities=None, sorted_outputs=True,
-                 method_evidence_computation='harmonic_mean', verbose=False, nsamples=None, nsamples_per_chain=None,
-                 **kwargs):
-=======
     def __init__(self, candidate_models, data, prior_probabilities=None, method_evidence_computation='harmonic_mean',
                  verbose=False, nsamples=None, nsamples_per_chain=None, **kwargs):
->>>>>>> 1cb0faf3
 
         """
             Perform model selection using Inference criteria.
@@ -746,10 +628,6 @@
         self.data = data
         self.method_evidence_computation = method_evidence_computation
         self.verbose = verbose
-<<<<<<< HEAD
-        self.sorted_outputs = sorted_outputs
-=======
->>>>>>> 1cb0faf3
 
         if prior_probabilities is None:
             self.prior_probabilities = [1. / len(candidate_models) for _ in candidate_models]
@@ -799,37 +677,17 @@
             else:
                 raise ValueError('Either nsamples or nsamples_per_chain should be non None')
             self.evidences[i] = self.estimate_evidence(
-<<<<<<< HEAD
-=======
                 method_evidence_computation=self.method_evidence_computation,
->>>>>>> 1cb0faf3
                 inference_model=inference_model, posterior_samples=bayes_estimator.sampler.samples,
                 log_posterior_values=bayes_estimator.sampler.log_pdf_values)
 
         # Compute posterior probabilities
-<<<<<<< HEAD
-        self.probabilities = self.compute_posterior_probabilities(evidence_values=self.evidences)
-
-        # sort the models
-        if self.sorted_outputs:
-            sort_idx = list(np.argsort(np.array(self.probabilities)))[::-1]
-
-            self.candidate_models = [self.candidate_models[i] for i in sort_idx]
-            self.probabilities = [self.probabilities[i] for i in sort_idx]
-            self.evidences = [self.evidences[i] for i in sort_idx]
-=======
         self.probabilities = self.compute_posterior_probabilities(
             prior_probabilities=self.prior_probabilities, evidence_values=self.evidences)
->>>>>>> 1cb0faf3
 
         if self.verbose:
             print('Bayesian Model Selection analysis completed!')
 
-<<<<<<< HEAD
-    def estimate_evidence(self, inference_model, posterior_samples, log_posterior_values):
-        """ Estimate evidence from MCMC samples, for one model """
-        if self.method_evidence_computation.lower() == 'harmonic_mean':
-=======
     def sort_models(self):
         """
         Sort models (all outputs lists) in descending order of model probability (increasing order of criterion value)
@@ -844,24 +702,15 @@
     def estimate_evidence(method_evidence_computation, inference_model, posterior_samples, log_posterior_values):
         """ Estimate evidence from MCMC samples, for one model """
         if method_evidence_computation.lower() == 'harmonic_mean':
->>>>>>> 1cb0faf3
             #samples[int(0.5 * len(samples)):]
             log_likelihood_values = log_posterior_values - inference_model.prior.log_pdf(x=posterior_samples)
             temp = np.mean(1./np.exp(log_likelihood_values))
         else:
             raise ValueError('Only the harmonic mean method is currently supported')
-<<<<<<< HEAD
-        return 1/temp
-
-    def compute_posterior_probabilities(self, evidence_values):
-        """ Compute the posterior probabilities, knowing the values of the evidence """
-        scaled_evidences = [evi * prior_prob for (evi, prior_prob) in zip(evidence_values, self.prior_probabilities)]
-=======
         return 1./temp
 
     @staticmethod
     def compute_posterior_probabilities(prior_probabilities, evidence_values):
         """ Compute the posterior probabilities, knowing the values of the evidence """
         scaled_evidences = [evi * prior_prob for (evi, prior_prob) in zip(evidence_values, prior_probabilities)]
->>>>>>> 1cb0faf3
         return scaled_evidences / np.sum(scaled_evidences)