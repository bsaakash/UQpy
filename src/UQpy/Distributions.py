--- conflicted
+++ resolved
@@ -23,7 +23,7 @@
 
 
 # Authors: Dimitris G.Giovanis, Michael D. Shields
-# Last Modified: 7/18/18 by Dimitris G. Giovanis
+# Last Modified: 11/6/18 by Dimitris G. Giovanis
 
 
 ########################################################################################################################
@@ -33,15 +33,20 @@
 
 class Distribution:
 
-    def __init__(self, name, parameters=None):
+    def __init__(self, name):
 
         """
             Description:
 
-            A module containing functions of a wide variaty of distributions that can be found in the package
+            A module containing functions of a wide variaty of known distributions that can be found in the package
             scipy.stats. The supported distributions are:
+
             [normal, uniform, binomial, beta, genextreme, chisquare, lognormal, gamma, exponential, cauchy, levy,
             logistic, laplace, maxwell, inverse gauss, pareto, rayleigh].
+
+            
+            However, a user-defined distribution can be used in UQpy provided a python script .py containing the
+            required functions.
             For the assigned distribution, for a point you can estimate:
 
                 1. pdf: probability density function
@@ -56,15 +61,11 @@
                 :param name: Name of distribution.
                 :type: name: string
 
-                :param parameters: Parameters of the distribution
-                :type: parameters: ndarray
-
             Output:
                 A handler pointing to the 17 aforementioned distribution functions.
         """
 
         self.name = name
-        self.params = parameters
 
         if self.name.lower() == 'normal' or self.name.lower() == 'gaussian':
 
@@ -118,10 +119,10 @@
                 return stats.uniform.pdf(x, loc=loc, scale=scale)
             self.pdf = partial(pdf)
 
-            def rvs(params):
+            def rvs(params, nsamples):
                 loc = params[0]
                 scale = params[1] - params[0]
-                return stats.uniform.rvs(loc=loc, scale=scale)
+                return stats.uniform.rvs(loc=loc, scale=scale, size=nsamples)
             self.rvs = partial(rvs)
 
             def cdf(x, params):
@@ -169,8 +170,8 @@
                 return stats.binom.pdf(x, n=params[0], p=params[1])
             self.pdf = partial(pdf)
 
-            def rvs(params):
-                return stats.binom.rvs(n=params[0], p=params[1])
+            def rvs(params, nsamples):
+                return stats.binom.rvs(n=params[0], p=params[1], size=nsamples)
             self.rvs = partial(rvs)
 
             def cdf(x, params):
@@ -208,8 +209,8 @@
                 return stats.beta.pdf(x, a=params[0], b=params[1])
             self.pdf = partial(pdf)
 
-            def rvs(params):
-                return stats.beta.rvs(a=params[0], b=params[1])
+            def rvs(params, nsamples):
+                return stats.beta.rvs(a=params[0], b=params[1], size=nsamples)
             self.rvs = partial(rvs)
 
             def cdf(x, params):
@@ -251,8 +252,8 @@
                 return stats.genextreme.pdf(x, c=0, loc=params[0], scale=params[1])
             self.pdf = partial(pdf)
 
-            def rvs(params):
-                return stats.genextreme.rvs(c=0, loc=params[0], scale=params[1])
+            def rvs(params, nsamples):
+                return stats.genextreme.rvs(c=0, loc=params[0], scale=params[1], size=nsamples)
             self.rvs = partial(rvs)
 
             def cdf(x, params):
@@ -292,8 +293,8 @@
                 return stats.chi2.pdf(x, df=params[0], loc=params[1], scale=params[2])
             self.pdf = partial(pdf)
 
-            def rvs(params):
-                return stats.chi2.rvs(df=params[0], loc=params[1], scale=params[2])
+            def rvs(params, nsamples):
+                return stats.chi2.rvs(df=params[0], loc=params[1], scale=params[2], size=nsamples)
             self.rvs = partial(rvs)
 
             def cdf(x, params):
@@ -333,9 +334,9 @@
 
             self.pdf = partial(pdf)
 
-            def rvs(params):
-                import numpy as np
-                return stats.lognorm.rvs(s=params[1], loc=params[2], scale=np.exp(params[0]))
+            def rvs(params, nsamples):
+                import numpy as np
+                return stats.lognorm.rvs(s=params[1], loc=params[2], scale=np.exp(params[0]), size=nsamples)
             self.rvs = partial(rvs)
 
             def cdf(x, params):
@@ -386,8 +387,8 @@
                 return stats.gamma.pdf(x, a=params[0], loc=params[1],  scale=params[2])
             self.pdf = partial(pdf)
 
-            def rvs(params):
-                return stats.gamma.rvs(a=params[0], loc=params[1],  scale=params[2])
+            def rvs(params, nsamples):
+                return stats.gamma.rvs(a=params[0], loc=params[1],  scale=params[2], size=nsamples)
             self.rvs = partial(rvs)
 
             def cdf(x, params):
@@ -428,8 +429,8 @@
                 return stats.expon.pdf(x, loc=params[0], scale=1/params[1])
             self.pdf = partial(pdf)
 
-            def rvs(params):
-                return stats.expon.rvs(loc=params[0], scale=1/params[1])
+            def rvs(params, nsamples):
+                return stats.expon.rvs(loc=params[0], scale=1/params[1], size=nsamples)
             self.rvs = partial(rvs)
 
             def cdf(x, params):
@@ -470,8 +471,8 @@
                 return stats.cauchy.pdf(x, loc=params[0], scale=params[1])
             self.pdf = partial(pdf)
 
-            def rvs(params):
-                return stats.cauchy.rvs(loc=params[0], scale=params[1])
+            def rvs(params, nsamples):
+                return stats.cauchy.rvs(loc=params[0], scale=params[1], size=nsamples)
             self.rvs = partial(rvs)
 
             def cdf(x, params):
@@ -512,8 +513,8 @@
                 return stats.invgauss.pdf(x, mu=params[0], loc=params[1], scale=params[2])
             self.pdf = partial(pdf)
 
-            def rvs(params):
-                return stats.invgauss.rvs(mu=params[0], loc=params[1], scale=params[2])
+            def rvs(params, nsamples):
+                return stats.invgauss.rvs(mu=params[0], loc=params[1], scale=params[2], size=nsamples)
             self.rvs = partial(rvs)
 
             def cdf(x, params):
@@ -554,8 +555,8 @@
                 return stats.logistic.pdf(x, loc=params[0], scale=params[1])
             self.pdf = partial(pdf)
 
-            def rvs(params):
-                return stats.logistic.rvs(loc=params[0], scale=params[1])
+            def rvs(params, nsamples):
+                return stats.logistic.rvs(loc=params[0], scale=params[1], size=nsamples)
             self.rvs = partial(rvs)
 
             def cdf(x, params):
@@ -595,8 +596,8 @@
                 return stats.pareto.pdf(x, b=params[0], loc=params[1], scale=params[2])
             self.pdf = partial(pdf)
 
-            def rvs(params):
-                return stats.pareto.rvs(b=params[0], loc=params[1], scale=params[2])
+            def rvs(params, nsamples):
+                return stats.pareto.rvs(b=params[0], loc=params[1], scale=params[2], size=nsamples)
             self.rvs = partial(rvs)
 
             def cdf(x, params):
@@ -636,8 +637,8 @@
                 return stats.rayleigh.pdf(x, loc=params[0], scale=params[1])
             self.pdf = partial(pdf)
 
-            def rvs(params):
-                return stats.rayleigh.rvs(loc=params[0], scale=params[1])
+            def rvs(params, nsamples):
+                return stats.rayleigh.rvs(loc=params[0], scale=params[1], size=nsamples)
             self.rvs = partial(rvs)
 
             def cdf(x, params):
@@ -677,8 +678,8 @@
                 return stats.levy.pdf(x, loc=params[0], scale=params[1])
             self.pdf = partial(pdf)
 
-            def rvs(params):
-                return stats.levy.rvs(loc=params[0], scale=params[1])
+            def rvs(params, nsamples):
+                return stats.levy.rvs(loc=params[0], scale=params[1], size=nsamples)
             self.rvs = partial(rvs)
 
             def cdf(x, params):
@@ -718,8 +719,8 @@
                 return stats.laplace.pdf(x, loc=params[0], scale=params[1])
             self.pdf = partial(pdf)
 
-            def rvs(params):
-                return stats.laplace.rvs(loc=params[0], scale=params[1])
+            def rvs(params, nsamples):
+                return stats.laplace.rvs(loc=params[0], scale=params[1], size=nsamples)
             self.rvs = partial(rvs)
 
             def cdf(x, params):
@@ -759,8 +760,8 @@
                 return stats.maxwell.pdf(x, loc=params[0], scale=params[1])
             self.pdf = partial(pdf)
 
-            def rvs(params):
-                return stats.maxwell.rvs(loc=params[0], scale=params[1])
+            def rvs(params, nsamples):
+                return stats.maxwell.rvs(loc=params[0], scale=params[1], size=nsamples)
             self.rvs = partial(rvs)
 
             def cdf(x, params):
@@ -792,91 +793,44 @@
 
             self.moments = partial(moments)
 
-
-        elif os.path.isfile('custom_dist.py') is True:
-
-            import custom_dist
-<<<<<<< HEAD
+        else:
+            file_name = os.path.join(self.name + '.py')
+            if os.path.isfile(file_name):
+                import importlib
+                custom_dist = importlib.import_module(self.name)
+            else:
+                raise FileExistsError()
 
             self.name = name
-
             if hasattr(custom_dist, 'pdf'):
-
-                self.pdf = getattr(custom_dist, 'pdf')
-
+                self.pdf = partial(getattr(custom_dist, 'pdf'))
+                print()
             else:
-
                 self.pdf = getattr(custom_dist, 'pdf', 'Attribute not defined.')
 
             if hasattr(custom_dist, 'cdf'):
-
-                self.cdf = getattr(custom_dist, 'cdf')
-
+                self.cdf = partial(getattr(custom_dist, 'cdf'))
             else:
-
                 self.cdf = getattr(custom_dist, 'cdf', 'Attribute not defined.')
 
             if hasattr(custom_dist, 'icdf'):
-
-                self.icdf = getattr(custom_dist, 'icdf')
-
+                self.icdf = partial(getattr(custom_dist, 'icdf'))
             else:
-
                 self.icdf = getattr(custom_dist, 'icdf', 'Attribute not defined.')
 
             if hasattr(custom_dist, 'log_pdf'):
-
-                self.log_pdf = getattr(custom_dist, 'log_pdf')
-
+                self.log_pdf = partial(getattr(custom_dist, 'log_pdf'))
             else:
-
                 self.log_pdf = getattr(custom_dist, 'log_pdf', 'Attribute not defined.')
-
             if hasattr(custom_dist, 'rvs'):
-
-                self.rvs = getattr(custom_dist, 'rvs')
-
+                self.rvs = partial(getattr(custom_dist, 'rvs'))
             else:
-
                 self.rvs = getattr(custom_dist, 'rvs', 'Attribute not defined.')
-
             if hasattr(custom_dist, 'fit'):
-
-                self.fit = getattr(custom_dist, 'fit')
-
+                self.fit = partial(getattr(custom_dist, 'fit'))
             else:
-
                 self.fit = getattr(custom_dist, 'fit', 'Attribute not defined.')
-
             if hasattr(custom_dist, 'moments'):
-
-                self.moments = getattr(custom_dist, 'moments')
-
+                self.moments = partial(getattr(custom_dist, 'moments'))
             else:
-
-                self.moments = getattr(custom_dist, 'moments', 'Attribute not defined.')
-=======
-            self.pdf = getattr(custom_dist, 'pdf')
-            self.cdf = getattr(custom_dist, 'cdf')
-            self.icdf = getattr(custom_dist, 'icdf')
-            self.log_pdf = getattr(custom_dist, 'log_pdf')
-            self.fit = getattr(custom_dist, 'fit')
-            self.moments = getattr(custom_dist, 'moments')
-
-
-
-
-
-
-
-
-
-
-
-
-
-
-
-
-
->>>>>>> 0707d40b
+                self.moments = getattr(custom_dist, 'moments', 'Attribute not defined.')