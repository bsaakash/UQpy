--- conflicted
+++ resolved
@@ -880,15 +880,12 @@
         return ff
 
     def plot_2d(self):
-<<<<<<< HEAD
-=======
         """
         Plot the rectangular stratification.
 
         This is an instance method of the ``RectangularStrata`` class that can be called to plot the boundaries of a
         two-dimensional ``RectangularStrata`` object on :math:`[0, 1]^2`.
         """
->>>>>>> 398c8af2
         import matplotlib.pyplot as plt
         import matplotlib.patches as patches
 
@@ -1907,16 +1904,10 @@
         # Adding new sample to training points, samplesU01 and samples attributes
         self.training_points = np.vstack([self.training_points, new_point])
         self.samplesU01 = np.vstack([self.samplesU01, new_point])
-<<<<<<< HEAD
         new_point_ = np.zeros_like(new_point)
         for k in range(self.dimension):
             new_point_[:, k] = self.sample_object.dist_object[k].icdf(new_point[:, k])
         self.samples = np.vstack([self.samples, new_point_])
-=======
-        for k in range(self.dimension):
-            new_point[:, k] = self.sample_object.dist_object[k].icdf(new_point[:, k])
-        self.samples = np.vstack([self.samples, new_point])
->>>>>>> 398c8af2
 
     def identify_bins(self, strata_metric, p_):
         bin2break_, p_left = np.array([]), p_
@@ -1979,15 +1970,9 @@
             self._gerss()
         else:
             self._rss()
-<<<<<<< HEAD
 
         self.weights = self.strata_object.volume
 
-=======
-
-        self.weights = self.strata_object.volume
-
->>>>>>> 398c8af2
     def _gerss(self):
         """
         This method generates samples using Gradient Enhanced Refined Stratified Sampling.
@@ -2138,10 +2123,6 @@
         else:
             self.strata_object.seeds[bin_, dir2break] = self.strata_object.seeds[bin_, dir2break] + \
                                                         self.strata_object.widths[bin_, dir2break]
-<<<<<<< HEAD
-=======
-
->>>>>>> 398c8af2
 
         self.strata_object.volume[bin_] = self.strata_object.volume[bin_] / 2
         self.strata_object.volume = np.append(self.strata_object.volume, self.strata_object.volume[bin_])
@@ -2237,12 +2218,8 @@
             # --------------------------------
 
             # Compute the gradients at the existing sample points
-<<<<<<< HEAD
             if self.max_train_size is None or len(self.training_points) <= self.max_train_size or \
                     i == self.samples.shape[0]:
-=======
-            if self.max_train_size is None or len(self.training_points) <= self.max_train_size or i == self.samples.shape[0]:
->>>>>>> 398c8af2
                 # Use the entire sample set to train the surrogate model (more expensive option)
                 dy_dx = self.estimate_gradient(np.atleast_2d(self.training_points), qoi, self.mesh.centroids)
             else:
@@ -2481,10 +2458,6 @@
         # Define the simplex mesh to be used for gradient estimation and sampling
         self.mesh = Delaunay(self.mesh_vertices, furthest_site=False, incremental=True, qhull_options=None)
         self.points = getattr(self.mesh, 'points')
-<<<<<<< HEAD
-=======
-
->>>>>>> 398c8af2
 
 ########################################################################################################################
 ########################################################################################################################
