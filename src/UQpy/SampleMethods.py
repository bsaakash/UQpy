# UQpy is distributed under the MIT license.
#
# Copyright (C) 2018  -- Michael D. Shields
#
# Permission is hereby granted, free of charge, to any person obtaining a copy of this software and associated
# documentation files (the "Software"), to deal in the Software without restriction, including without limitation the
# rights to use, copy, modify, merge, publish, distribute, sublicense, and/or sell copies of the Software, and to permit
# persons to whom the Software is furnished to do so, subject to the following conditions:
#
# The above copyright notice and this permission notice shall be included in all copies or substantial portions of the
# Software.
#
# THE SOFTWARE IS PROVIDED "AS IS", WITHOUT WARRANTY OF ANY KIND, EXPRESS OR IMPLIED, INCLUDING BUT NOT LIMITED TO THE
# WARRANTIES OF MERCHANTABILITY, FITNESS FOR A PARTICULAR PURPOSE AND NON-INFRINGEMENT. IN NO EVENT SHALL THE AUTHORS OR
# COPYRIGHT HOLDERS BE LIABLE FOR ANY CLAIM, DAMAGES OR OTHER LIABILITY, WHETHER IN AN ACTION OF CONTRACT, TORT OR
# OTHERWISE, ARISING FROM, OUT OF OR IN CONNECTION WITH THE SOFTWARE OR THE USE OR OTHER DEALINGS IN THE SOFTWARE.

"""This module contains functionality for all the sampling methods supported in UQpy."""

import copy
from scipy.spatial.distance import pdist
import random
from UQpy.Distributions import *
from UQpy.Utilities import *
from os import sys
from functools import partial
import warnings


########################################################################################################################
########################################################################################################################
#                                         Monte Carlo Simulation
########################################################################################################################


class MCS:
    """
        Description:

            Perform Monte Carlo sampling (MCS) of independent random variables from a user-specified probability
            distribution using inverse transform method.

        Input:
            :param dist_name: A string or string list containing the names of the distributions of the random variables.
            Distribution names must match those in the Distributions module.
            If the distribution does not match one from the Distributions module, the user must provide a custom
            distribution file with name dist_name.py. See documentation for the Distributions module. The length of the
            list must equal the dimension of the random vector.
            :type dist_name: string or string list

            :param dist_params: Parameters of the distribution.
            Parameters for each random variable are defined as ndarrays.
            Each item in the list, dist_params[i], specifies the parameters for the corresponding distribution,
            dist_name[i]. Relevant parameters for each distribution can be found in the documentation for the
            Distributions module.
            :type dist_params: ndarray or list

            :param nsamples: Number of samples to generate.
            No Default Value: nsamples must be prescribed.
            :type nsamples: int

            :param var_names: names of variables
            :type var_names: list of strings

            :param verbose: A boolean declaring whether to write text to the terminal.
            :type verbose: bool

        Output:
            :return: MCS.samples: Set of generated samples
            :rtype: MCS.samples: ndarray of dimension (nsamples, ndim)

            :return: MCS.samplesU01: If the Distribution object has a .cdf method, MCS also returns the samples in the
            Uniform(0,1) hypercube.
            :rtype: MCS.samplesU01: ndarray of dimension(nsamples, ndim)

    """

    # Authors: Dimitris G.Giovanis
    # Last Modified: 11/25/2019 by Michael D. Shields

    def __init__(self, dist_name=None, dist_params=None, nsamples=None, var_names=None, verbose=False):

        # No need to do other checks as they will be done within Distributions.py
        self.dist_name = dist_name
        self.dist_params = dist_params
        self.var_names = var_names
        self.verbose = verbose
        self.nsamples = nsamples
        if self.verbose:
            print('UQpy: MCS object created.')

        self.samples = None
        self.samplesU01 = None

        if nsamples is not None:
            self.sample(nsamples)

    def sample(self, nsamples):
        self.nsamples = nsamples
        if nsamples is None:
            raise ValueError('UQpy error: nsamples must be defined.')
        if not isinstance(nsamples, int):
            raise ValueError('UQpy error: nsamples must be integer valued.')

        if self.verbose:
            print('UQpy: Running Monte Carlo Sampling...')

        samples_new = Distribution(dist_name=self.dist_name).rvs(params=self.dist_params, nsamples=nsamples)

        # Shape the arrays as (1,n) if nsamples=1, and (n,1) if nsamples=n
        if len(samples_new.shape) == 1:
            if self.nsamples == 1:
                samples_new = samples_new.reshape((1, -1))
            else:
                samples_new = samples_new.reshape((-1, 1))

        # If self.samples already has existing samples,
        # append the new samples to the existing attribute.
        if self.samples is None:
            self.samples = samples_new
        else:
            self.samples = np.concatenate([self.samples, samples_new], axis=0)

        att = (hasattr(Distribution(dist_name=self.dist_name[i]), 'cdf') for i in range(samples_new.shape[1]))
        if all(att):
            samples_u01_new = np.zeros_like(samples_new)
            for i in range(samples_new.shape[1]):
                samples_u01_new[:, i] = Distribution(dist_name=self.dist_name[i]).cdf(
                    x=np.atleast_2d(samples_new[:, i]).T, params=self.dist_params[i])
            if len(samples_u01_new.shape) == 1:
                if self.nsamples == 1:
                    samples_u01_new = samples_u01_new.reshape((1, -1))
                else:
                    samples_u01_new = samples_u01_new.reshape((-1, 1))

            # If self.samplesU01 already has existing samplesU01,
            # append the new samples to the existing attribute.
            if self.samplesU01 is None:
                self.samplesU01 = samples_u01_new
            else:
                self.samplesU01 = np.concatenate([self.samplesU01, samples_u01_new], axis=0)

        if self.verbose:
            print('UQpy: Monte Carlo Sampling Complete.')

########################################################################################################################
########################################################################################################################
#                                         Latin hypercube sampling  (LHS)
########################################################################################################################

<<<<<<< HEAD
#TODO: Make method based and make it compatible with updated distribution class
=======
>>>>>>> cea757c0

class LHS:
    """
        Description:

            A class that creates a Latin Hypercube Design for experiments. Samples on hypercube [0, 1]^n  and on the
            parameter space are generated.

        Input:
            :param dist_name: A list containing the names of the distributions of the random variables.
                              Distribution names must match those in the Distributions module.
                              If the distribution does not match one from the Distributions module, the user must
                              provide custom_dist.py.
                              The length of the string must be 1 (if all distributions are the same) or equal to
                              dimension.
            :type dist_name: string list

            :param dist_params: Parameters of the distribution.
                                Parameters for each random variable are defined as ndarrays.
                                Each item in the list, dist_params[i], specifies the parameters for the corresponding
                                distribution, dist[i].
            :type dist_params: list

            param: distribution: An object list containing the distributions of the random variables.
                                 Each item in the list is an object of the Distribution class (see Distributions.py).
                                 The list has length equal to dimension.
            :type distribution: list

            :param lhs_criterion: The criterion for generating sample points
                                  Options:
                                        1. 'random' - completely random \n
                                        2. 'centered' - points only at the centre \n
                                        3. 'maximin' - maximising the minimum distance between points \n
                                        4. 'correlate' - minimizing the correlation between the points \n
                                  Default: 'random'
            :type lhs_criterion: str

            :param lhs_metric: The distance metric to use. Supported metrics are:
                               'braycurtis', 'canberra', 'chebyshev', 'cityblock', 'correlation', 'cosine', 'dice',
                               'euclidean', 'hamming', 'jaccard', 'kulsinski', 'mahalanobis', 'matching', 'minkowski',
                               'rogerstanimoto', 'russellrao', 'seuclidean', 'sokalmichener', 'sokalsneath',
                               'sqeuclidean', 'yule'.
                                Default: 'euclidean'.
            :type lhs_metric: str

            :param lhs_iter: The number of iteration to run. Required only for maximin, correlate and criterion.
                             Default: 100
            :type lhs_iter: int

            :param nsamples: Number of samples to generate.
                             No Default Value: nsamples must be prescribed.
            :type nsamples: int

        Output:
            :return: LHS.samples: Set of LHS samples
            :rtype: LHS.samples: ndarray

            :return: LHS.samplesU01: Set of uniform LHS samples on [0, 1]^dimension.
            :rtype: LHS.samplesU01: ndarray.

    """

    # Created by: Lohit Vandanapu
    # Last modified: 6/20/2018 by Dimitris G. Giovanis

    def __init__(self, dist_name=None, dist_params=None, lhs_criterion='random', lhs_metric='euclidean',
                 lhs_iter=100, var_names=None, nsamples=None, verbose=False):

        self.nsamples = nsamples
        self.dist_name = dist_name
        self.dist_params = dist_params
        self.dimension = len(self.dist_name)
        self.lhs_criterion = lhs_criterion
        self.lhs_metric = lhs_metric
        self.lhs_iter = lhs_iter
        self.init_lhs()
        self.var_names = var_names
        self.verbose = verbose

        self.distribution = [None] * self.dimension
        for i in range(self.dimension):
            self.distribution[i] = Distribution(dist_name=self.dist_name[i])

        self.samplesU01, self.samples = self.run_lhs()

    def run_lhs(self):

        if self.verbose:
            print('UQpy: Running Latin Hypercube Sampling...')

        cut = np.linspace(0, 1, self.nsamples + 1)
        a = cut[:self.nsamples]
        b = cut[1:self.nsamples + 1]

        samples = self._samples(a, b)

        samples_u_to_x = np.zeros_like(samples)
        for j in range(samples.shape[1]):
            i_cdf = self.distribution[j].icdf
            samples_u_to_x[:, j] = i_cdf(samples[:, j], self.dist_params[j])

        if self.verbose:
            print('Successful execution of LHS design..')

        return samples, samples_u_to_x

    def _samples(self, a, b):

        if self.lhs_criterion == 'random':
            return self._random(a, b)
        elif self.lhs_criterion == 'centered':
            return self._centered(a, b)
        elif self.lhs_criterion == 'maximin':
            return self._max_min(a, b)
        elif self.lhs_criterion == 'correlate':
            return self._correlate(a, b)

    def _random(self, a, b):
        u = np.random.rand(self.nsamples, self.dimension)
        samples = np.zeros_like(u)

        for i in range(self.dimension):
            samples[:, i] = u[:, i] * (b - a) + a

        for j in range(self.dimension):
            order = np.random.permutation(self.nsamples)
            samples[:, j] = samples[order, j]

        return samples

    def _centered(self, a, b):

        samples = np.zeros([self.nsamples, self.dimension])
        centers = (a + b) / 2

        for i in range(self.dimension):
            samples[:, i] = np.random.permutation(centers)

        return samples

    def _max_min(self, a, b):

        max_min_dist = 0
        samples = self._random(a, b)
        for _ in range(self.lhs_iter):
            samples_try = self._random(a, b)
            d = pdist(samples_try, metric=self.lhs_metric)
            if max_min_dist < np.min(d):
                max_min_dist = np.min(d)
                samples = copy.deepcopy(samples_try)

        if self.verbose:
            print('Achieved max_min distance of ', max_min_dist)

        return samples

    def _correlate(self, a, b):

        min_corr = np.inf
        samples = self._random(a, b)
        for _ in range(self.lhs_iter):
            samples_try = self._random(a, b)
            r = np.corrcoef(np.transpose(samples_try))
            np.fill_diagonal(r, 1)
            r1 = r[r != 1]
            if np.max(np.abs(r1)) < min_corr:
                min_corr = np.max(np.abs(r1))
                samples = copy.deepcopy(samples_try)

        if self.verbose:
            print('Achieved minimum correlation of ', min_corr)

        return samples

    ################################################################################################################
    # Latin hypercube checks.
    # Necessary parameters:  1. Probability distribution, 2. Probability distribution parameters
    # Optional: number of samples (default 100), criterion, metric, iterations

    def init_lhs(self):

        # Ensure that the number of samples is defined
        if self.nsamples is None:
            raise NotImplementedError("Exit code: Number of samples not defined.")

        # Check the dimension
        if self.dimension is None:
            self.dimension = len(self.dist_name)

        # Ensure that distribution parameters are assigned
        if self.dist_params is None:
            raise NotImplementedError("Exit code: Distribution parameters not defined.")

        # Check dist_params
        if type(self.dist_params).__name__ != 'list':
            self.dist_params = [self.dist_params]
        if len(self.dist_params) == 1 and self.dimension != 1:
            self.dist_params = self.dist_params * self.dimension
        elif len(self.dist_params) != self.dimension:
            raise NotImplementedError("Length of dist_params list should be 1 or equal to dimension.")

        # Check for dimensional consistency
        if len(self.dist_name) != len(self.dist_params):
            raise NotImplementedError("Exit code: Incompatible dimensions.")

        if self.lhs_criterion is None:
            self.lhs_criterion = 'random'
        else:
            if self.lhs_criterion not in ['random', 'centered', 'maximin', 'correlate']:
                raise NotImplementedError("Exit code: Supported lhs criteria: 'random', 'centered', 'maximin', "
                                          "'correlate'.")

        if self.lhs_metric is None:
            self.lhs_metric = 'euclidean'
        else:
            if self.lhs_metric not in ['braycurtis', 'canberra', 'chebyshev', 'cityblock', 'correlation', 'cosine',
                                       'dice', 'euclidean', 'hamming', 'jaccard', 'kulsinski', 'mahalanobis',
                                       'matching', 'minkowski', 'rogerstanimoto', 'russellrao', 'seuclidean',
                                       'sokalmichener', 'sokalsneath', 'sqeuclidean']:
                raise NotImplementedError("Exit code: Supported lhs distances: 'braycurtis', 'canberra', 'chebyshev', "
                                          "'cityblock',"
                                          " 'correlation', 'cosine','dice', 'euclidean', 'hamming', 'jaccard', "
                                          "'kulsinski', 'mahalanobis', 'matching', 'minkowski', 'rogerstanimoto',"
                                          "'russellrao', 'seuclidean','sokalmichener', 'sokalsneath', 'sqeuclidean'.")

        if self.lhs_iter is None or self.lhs_iter == 0:
            self.lhs_iter = 1000
        elif self.lhs_iter is not None:
            self.lhs_iter = int(self.lhs_iter)


########################################################################################################################
########################################################################################################################
#                                         Stratified Sampling  (STS)
########################################################################################################################
class STS:
    """
        Description:

            Generate samples from an assigned probability density function using Stratified Sampling.

            References:
            M.D. Shields, K. Teferra, A. Hapij, and R.P. Daddazio, "Refined Stratified Sampling for efficient Monte
            Carlo based uncertainty quantification," Reliability Engineering and System Safety,vol.142, pp.310-325,2015.

        Input:
            :param dimension: A scalar value defining the dimension of target density function.
                              Default: Length of sts_design.
            :type dimension: int

            :param dist_name: A list containing the names of the distributions of the random variables.
                              Distribution names must match those in the Distributions module.
                              If the distribution does not match one from the Distributions module, the user must
                              provide custom_dist.py.
                              The length of the string must be 1 (if all distributions are the same) or equal to
                              dimension.
            :type dist_name: string list

            :param dist_params: Parameters of the distribution
                                Parameters for each random variable are defined as ndarrays.
                                Each item in the list, dist_params[i], specifies the parameters for the corresponding
                                distribution, dist[i].
            :type dist_params: list

            param: distribution: An object list containing the distributions of the random variables.
                                 Each item in the list is an object of the Distribution class (see Distributions.py).
                                 The list has length equal to dimension.
            :type distribution: list

            :param sts_design: Specifies the number of strata in each dimension
            :type sts_design: int list

            :param input_file: File path to input file specifying stratum origins and stratum widths.
                               Default: None.
            :type input_file: string

        Output:
            :return: STS.samples: Set of stratified samples.
            :rtype: STS.samples: ndarray

            :return: STS.samplesU01: Set of uniform stratified samples on [0, 1]^dimension
            :rtype: STS.samplesU01: ndarray

            :return: STS.strata: Instance of the class SampleMethods.Strata
            :rtype: STS.strata: ndarray

    """

    # Authors: Michael Shields
    # Last modified: 6/7/2018 by Dimitris Giovanis & Michael Shields

    def __init__(self, dimension=None, dist_name=None, dist_params=None, sts_design=None, input_file=None,
                 sts_criterion="random", stype='Rectangular', nsamples=None, n_iters=20):

        if dimension is None:
            self.dimension = len(dist_name)
        else:
            self.dimension = dimension
        self.stype = stype
        self.sts_design = sts_design
        self.input_file = input_file
        self.dist_name = dist_name
        self.dist_params = dist_params
        self.strata = None
        self.sts_criterion = sts_criterion
        self.nsamples = nsamples

        if self.stype == 'Voronoi':
            self.n_iters = n_iters

        self.init_sts()
        self.distribution = [None] * self.dimension
        for i in range(self.dimension):
            self.distribution[i] = Distribution(self.dist_name[i])

        if self.stype == 'Voronoi':
            self.run_sts()
        elif self.stype == 'Rectangular':
            self.samplesU01, self.samples = self.run_sts()

    def run_sts(self):

        if self.stype == 'Rectangular':
            samples = np.empty([self.strata.origins.shape[0], self.strata.origins.shape[1]], dtype=np.float32)
            samples_u_to_x = np.empty([self.strata.origins.shape[0], self.strata.origins.shape[1]], dtype=np.float32)
            for j in range(0, self.strata.origins.shape[1]):
                i_cdf = self.distribution[j].icdf
                if self.sts_criterion == "random":
                    for i in range(0, self.strata.origins.shape[0]):
                        samples[i, j] = np.random.uniform(self.strata.origins[i, j], self.strata.origins[i, j]
                                                          + self.strata.widths[i, j])
                elif self.sts_criterion == "centered":
                    for i in range(0, self.strata.origins.shape[0]):
                        samples[i, j] = self.strata.origins[i, j] + self.strata.widths[i, j] / 2.

                samples_u_to_x[:, j] = i_cdf(np.atleast_2d(samples[:, j]).T, self.dist_params[j])

            print('UQpy: Successful execution of STS design..')
            return samples, samples_u_to_x

        elif self.stype == 'Voronoi':
            from UQpy.Utilities import compute_Voronoi_centroid_volume, voronoi_unit_hypercube

            samples_init = np.random.rand(self.nsamples, self.dimension)

            for i in range(self.n_iters):
                # x = self.in_hypercube(samples_init)
                self.strata = voronoi_unit_hypercube(samples_init)

                self.strata.centroids = []
                self.strata.weights = []
                for region in self.strata.bounded_regions:
                    vertices = self.strata.vertices[region + [region[0]], :]
                    centroid, volume = compute_Voronoi_centroid_volume(vertices)
                    self.strata.centroids.append(centroid[0, :])
                    self.strata.weights.append(volume)

                samples_init = np.asarray(self.strata.centroids)

            self.samplesU01 = self.strata.bounded_points

            self.samples = np.zeros(np.shape(self.samplesU01))
            for i in range(self.dimension):
                self.samples[:, i] = self.distribution[i].icdf(np.atleast_2d(self.samplesU01[:, i]).T,
                                                               self.dist_params[i]).T

    def in_hypercube(self, samples):

        in_cube = True * self.nsamples
        for i in range(self.dimension):
            in_cube = np.logical_and(in_cube, np.logical_and(0 <= samples[:, i], samples[:, i] <= 1))

        return in_cube

    def init_sts(self):

        # Check for dimensional consistency
        if self.dimension is None and self.sts_design is not None:
            self.dimension = len(self.sts_design)
        elif self.sts_design is not None:
            if self.dimension != len(self.sts_design):
                raise NotImplementedError("Exit code: Incompatible dimensions.")
        elif self.sts_design is None and self.dimension is None:
            raise NotImplementedError("Exit code: Dimension must be specified.")

        # Check dist_name
        if type(self.dist_name).__name__ != 'list':
            self.dist_name = [self.dist_name]
        if len(self.dist_name) == 1 and self.dimension != 1:
            self.dist_name = self.dist_name * self.dimension
        elif len(self.dist_name) != self.dimension:
            raise NotImplementedError("Length of i_cdf should be 1 or equal to dimension.")

        # Check dist_params
        if type(self.dist_params).__name__ != 'list':
            self.dist_params = [self.dist_params]
        if len(self.dist_params) == 1 and self.dimension != 1:
            self.dist_params = self.dist_params * self.dimension
        elif len(self.dist_params) != self.dimension:
            raise NotImplementedError("Length of dist_params list should be 1 or equal to dimension.")

        # Ensure that distribution parameters are assigned
        if self.dist_params is None:
            raise NotImplementedError("Exit code: Distribution parameters not defined.")

        if self.stype == 'Rectangular':
            if self.sts_design is None:
                if self.input_file is None:
                    raise NotImplementedError("Exit code: Stratum design is not defined.")
                else:
                    self.strata = Strata(input_file=self.input_file)
            else:
                if len(self.sts_design) != self.dimension:
                    raise NotImplementedError("Exit code: Incompatible dimensions in 'sts_design'.")
                else:
                    self.strata = Strata(n_strata=self.sts_design)

        # Check sampling criterion
        if self.sts_criterion not in ['random', 'centered']:
            raise NotImplementedError("Exit code: Supported sts criteria: 'random', 'centered'")

########################################################################################################################
########################################################################################################################
#                                         Class Strata
########################################################################################################################


class Strata:
    """
        Description:

            Define a rectilinear stratification of the n-dimensional unit hypercube [0, 1]^dimension with N strata.

        Input:
            :param n_strata: A list of dimension n defining the number of strata in each of the n dimensions
                            Creates an equal stratification with strata widths equal to 1/n_strata
                            The total number of strata, N, is the product of the terms of n_strata
                            Example -
                            n_strata = [2, 3, 2] creates a 3d stratification with:
                            2 strata in dimension 0 with stratum widths 1/2
                            3 strata in dimension 1 with stratum widths 1/3
                            2 strata in dimension 2 with stratum widths 1/2
            :type n_strata int list

            :param input_file: File path to input file specifying stratum origins and stratum widths.
                               Default: None
            :type input_file: string

        Output:
            :return origins: An array of dimension N x n specifying the origins of all strata
                            The origins of the strata are the coordinates of the stratum orthotope nearest the global
                            origin.
                            Example - A 2D stratification with 2 strata in each dimension
                            origins = [[0, 0]
                                      [0, 0.5]
                                      [0.5, 0]
                                      [0.5, 0.5]]
            :rtype origins: array

            :return widths: An array of dimension N x n specifying the widths of all strata in each dimension
                           Example - A 2D stratification with 2 strata in each dimension
                           widths = [[0.5, 0.5]
                                     [0.5, 0.5]
                                     [0.5, 0.5]
                                     [0.5, 0.5]]
            :rtype widths: ndarray

            :return weights: An array of dimension 1 x N containing sample weights.
                            Sample weights are equal to the product of the strata widths (i.e. they are equal to the
                            size of the strata in the [0, 1]^n space.
            :rtype weights: ndarray

    """

    def __init__(self, n_strata=None, input_file=None, origins=None, widths=None):

        self.input_file = input_file
        self.n_strata = n_strata
        self.origins = origins
        self.widths = widths

        # Read a stratified design from an input file.
        if self.n_strata is None:
            if self.input_file is None:
                if self.widths is None or self.origins is None:
                    sys.exit('Error: The strata are not fully defined. Must provide [n_strata], '
                             'input file, or [origins] and [widths].')

            else:
                # Read the strata from the specified input file
                # See documentation for input file formatting
                array_tmp = np.loadtxt(input_file)
                self.origins = array_tmp[:, 0:array_tmp.shape[1] // 2]
                self.widths = array_tmp[:, array_tmp.shape[1] // 2:]

                # Check to see that the strata are space-filling
                space_fill = np.sum(np.prod(self.widths, 1))
                if 1 - space_fill > 1e-5:
                    sys.exit('Error: The stratum design is not space-filling.')
                if 1 - space_fill < -1e-5:
                    sys.exit('Error: The stratum design is over-filling.')

        # Define a rectilinear stratification by specifying the number of strata in each dimension via nstrata
        else:
            self.origins = np.divide(self.fullfact(self.n_strata), self.n_strata)
            self.widths = np.divide(np.ones(self.origins.shape), self.n_strata)

        self.weights = np.prod(self.widths, axis=1)

    @staticmethod
    def fullfact(levels):

        """
            Description:

                Create a full-factorial design

                Note: This function has been modified from pyDOE, released under BSD License (3-Clause)
                Copyright (C) 2012 - 2013 - Michael Baudin
                Copyright (C) 2012 - Maria Christopoulou
                Copyright (C) 2010 - 2011 - INRIA - Michael Baudin
                Copyright (C) 2009 - Yann Collette
                Copyright (C) 2009 - CEA - Jean-Marc Martinez
                Original source code can be found at:
                https://pythonhosted.org/pyDOE/#
                or
                https://pypi.org/project/pyDOE/
                or
                https://github.com/tisimst/pyDOE/

            Input:
                :param levels: A list of integers that indicate the number of levels of each input design factor.
                :type levels: list

            Output:
                :return ff: Full-factorial design matrix.
                :rtype ff: ndarray

        """

        # Number of factors
        n_factors = len(levels)
        # Number of combinations
        n_comb = np.prod(levels)
        ff = np.zeros((n_comb, n_factors))

        level_repeat = 1
        range_repeat = np.prod(levels)
        for i in range(n_factors):
            range_repeat //= levels[i]
            lvl = []
            for j in range(levels[i]):
                lvl += [j] * level_repeat
            rng = lvl * range_repeat
            level_repeat *= levels[i]
            ff[:, i] = rng

        return ff


########################################################################################################################
########################################################################################################################
#                                         Refined Stratified Sampling (RSS)
########################################################################################################################


class RSS:
    """

        Description:

            Generate new samples using adaptive sampling methods, i.e. Refined Stratified Sampling and Gradient
            Enhanced Refined Stratified Sampling.

            References:
            Michael D. Shields, Kirubel Teferra, Adam Hapij and Raymond P. Daddazio, "Refined Stratified Sampling for
                efficient Monte Carlo based uncertainty quantification", Reliability Engineering & System Safety,
                ISSN: 0951-8320, Vol: 142, Page: 310-325, 2015.

            M. D. Shields, "Adaptive Monte Carlo analysis for strongly nonlinear stochastic systems",
                Reliability Engineering & System Safety, ISSN: 0951-8320, Vol: 175, Page: 207-224, 2018.
        Input:
            :param run_model_object: A RunModel object, which is used to evaluate the function value
            :type run_model_object: class

            :param sample_object: A SampleMethods class object, which contains information about existing samples
            :type sample_object: class

            :param krig_object: A kriging class object, only  required if meta is 'Kriging'.
            :type krig_object: class

            :param local: Indicator to update surrogate locally.
            :type local: boolean

            :param max_train_size: Minimum size of training data around new sample used to update surrogate.
                                   Default: nsamples
            :type max_train_size: int

            :param step_size: Step size to calculate the gradient using central difference. Only required if Delaunay is
                              used as surrogate approximation.
            :type step_size: float

            :param n_add: Number of samples generated in each iteration
            :type n_add: int

            :param verbose: A boolean declaring whether to write text to the terminal.
            :type verbose: bool

        Output:
            :return: RSS.sample_object.samples: Final/expanded samples.
            :rtype: RSS.sample_object.samples: ndarray

    """

    # Authors: Mohit S. Chauhan
    # Last modified: 01/07/2020 by Mohit S. Chauhan

    def __init__(self, sample_object=None, run_model_object=None, krig_object=None, local=False, max_train_size=None,
                 step_size=0.005, qoi_name=None, n_add=1, verbose=False):

        # Initialize attributes that are common to all approaches
        self.sample_object = sample_object
        self.run_model_object = run_model_object
        self.verbose = verbose
        self.nsamples = 0

        self.cell = self.sample_object.stype
        self.dimension = np.shape(self.sample_object.samples)[1]
        self.nexist = 0
        self.n_add = n_add

        if self.cell == 'Voronoi':
            self.mesh = []
            self.mesh_vertices, self.vertices_in_U01 = [], []
            self.points_to_samplesU01, self.training_points = [], []

        # Run Initial Error Checks
        self.init_rss()

        if run_model_object is not None:
            self.local = local
            self.max_train_size = max_train_size
            self.krig_object = krig_object
            self.qoi_name = qoi_name
            self.step_size = step_size
            if self.verbose:
                print('UQpy: GE-RSS - Running the initial sample set.')
            self.run_model_object.run(samples=self.sample_object.samples)
            if self.verbose:
                print('UQpy: GE-RSS - A RSS class object has been initiated.')
        else:
            if self.verbose:
                print('UQpy: RSS - A RSS class object has been initiated.')

    def sample(self, nsamples=0, n_add=None):
        """
                Inputs:
                    :param nsamples: Final size of the samples.
                    :type nsamples: int

                    :param n_add: Number of samples to generate with each iteration.
                    :type n_add: int
        """
        self.nsamples = nsamples
        self.nexist = self.sample_object.samples.shape[0]
        if n_add is not None:
            self.n_add = n_add
        if self.nsamples <= self.nexist:
            raise NotImplementedError('UQpy Error: The number of requested samples must be larger than the existing '
                                      'sample set.')
        if self.run_model_object is not None:
            self.run_gerss()
        else:
            self.run_rss()

    ###################################################
    # Run Gradient-Enhanced Refined Stratified Sampling
    ###################################################
    def run_gerss(self):
        # --------------------------
        # RECTANGULAR STRATIFICATION
        # --------------------------
        if self.cell == 'Rectangular':

            if self.verbose:
                print('UQpy: Performing GE-RSS with rectangular stratification...')

            # Initialize the training points for the surrogate model
            self.training_points = self.sample_object.samplesU01

            # Initialize the vector of gradients at each training point
            dy_dx = np.zeros((self.nsamples, np.size(self.training_points[1])))

            # Primary loop for adding samples and performing refinement.
            for i in range(self.nexist, self.nsamples, self.n_add):
                p = min(self.n_add, self.nsamples - i)  # Number of points to add in this iteration

                # If the quantity of interest is a dictionary, convert it to a list
                qoi = [None] * len(self.run_model_object.qoi_list)
                if type(self.run_model_object.qoi_list[0]) is dict:
                    for j in range(len(self.run_model_object.qoi_list)):
                        qoi[j] = self.run_model_object.qoi_list[j][self.qoi_name]
                else:
                    qoi = self.run_model_object.qoi_list

                # ---------------------------------------------------
                # Compute the gradients at the existing sample points
                # ---------------------------------------------------

                # Use the entire sample set to train the surrogate model (more expensive option)
                if self.max_train_size is None or len(self.training_points) <= self.max_train_size or i == self.nexist:
                    dy_dx[:i] = self.estimate_gradient(np.atleast_2d(self.training_points),
                                                       np.atleast_2d(np.array(qoi)),
                                                       self.sample_object.strata.origins +
                                                       0.5 * self.sample_object.strata.widths)

                # Use only max_train_size points to train the surrogate model (more economical option)
                else:
                    # Find the nearest neighbors to the most recently added point
                    from sklearn.neighbors import NearestNeighbors
                    knn = NearestNeighbors(n_neighbors=self.max_train_size)
                    knn.fit(np.atleast_2d(self.training_points))
                    neighbors = knn.kneighbors(np.atleast_2d(self.training_points[-1]), return_distance=False)

                    # Recompute the gradient only at the nearest neighbor points.
                    dy_dx[neighbors] = self.estimate_gradient(np.squeeze(self.training_points[neighbors]),
                                                              np.array(qoi)[neighbors][0],
                                                              np.squeeze(self.sample_object.strata.origins[neighbors] +
                                                                         0.5 * self.sample_object.strata.widths[
                                                                             neighbors]))

                # Define the gradient vector for application of the Delta Method
                dy_dx1 = dy_dx[:i]

                # ------------------------------
                # Determine the stratum to break
                # ------------------------------

                # Estimate the variance within each stratum by assuming a uniform distribution over the stratum.
                # All input variables are independent
                var = (1 / 12) * self.sample_object.strata.widths ** 2

                # Estimate the variance over the stratum by Delta Method
                s = np.zeros([i])
                for j in range(i):
                    s[j] = np.sum(dy_dx1[j, :] * var[j, :] * dy_dx1[j, :]) * self.sample_object.strata.weights[j] ** 2

                # Break the 'p' stratum with the maximum weight
                bin2break, p_left = np.array([]), p
                while np.where(s == s.max())[0].shape[0] < p_left:
                    t = np.where(s == s.max())[0]
                    bin2break = np.hstack([bin2break, t])
                    s[t] = 0
                    p_left -= t.shape[0]
                bin2break = np.hstack(
                    [bin2break, np.random.choice(np.where(s == s.max())[0], p_left, replace=False)])
                bin2break = list(map(int, bin2break))

                new_point = np.zeros([p, self.dimension])
                for j in range(p):
                    # Cut the stratum in the direction of maximum gradient
                    cut_dir_temp = self.sample_object.strata.widths[bin2break[j], :]
                    t = np.argwhere(cut_dir_temp == np.amax(cut_dir_temp))
                    dir2break = t[np.argmax(abs(dy_dx1[bin2break[j], t]))]

                    # Divide the stratum bin2break in the direction dir2break
                    self.sample_object.strata.widths[bin2break[j], dir2break] = \
                        self.sample_object.strata.widths[bin2break[j], dir2break] / 2
                    self.sample_object.strata.widths = np.vstack([self.sample_object.strata.widths,
                                                                  self.sample_object.strata.widths[bin2break[j], :]])
                    self.sample_object.strata.origins = np.vstack([self.sample_object.strata.origins,
                                                                   self.sample_object.strata.origins[bin2break[j], :]])
                    if self.sample_object.samplesU01[bin2break[j], dir2break] < \
                            self.sample_object.strata.origins[-1, dir2break] + \
                            self.sample_object.strata.widths[bin2break[j], dir2break]:
                        self.sample_object.strata.origins[-1, dir2break] = \
                            self.sample_object.strata.origins[-1, dir2break] + \
                            self.sample_object.strata.widths[bin2break[j], dir2break]
                    else:
                        self.sample_object.strata.origins[bin2break[j], dir2break] = \
                            self.sample_object.strata.origins[bin2break[j], dir2break] + \
                            self.sample_object.strata.widths[bin2break[j], dir2break]

                    self.sample_object.strata.weights[bin2break[j]] = self.sample_object.strata.weights[bin2break[j]]/2
                    self.sample_object.strata.weights = np.append(self.sample_object.strata.weights,
                                                                  self.sample_object.strata.weights[bin2break[j]])

                    # Add a uniform random sample inside the new stratum
                    new_point[j, :] = np.random.uniform(self.sample_object.strata.origins[i+j, :],
                                                        self.sample_object.strata.origins[i+j, :] +
                                                        self.sample_object.strata.widths[i+j, :])

                # Adding new sample to training points, samplesU01 and samples attributes
                self.training_points = np.vstack([self.training_points, new_point])
                self.sample_object.samplesU01 = np.vstack([self.sample_object.samplesU01, new_point])
                for j in range(0, self.dimension):
                    i_cdf = self.sample_object.distribution[j].icdf
                    new_point[:, j] = i_cdf(np.atleast_2d(new_point[:, j]).T, self.sample_object.dist_params[j])
                self.sample_object.samples = np.vstack([self.sample_object.samples, new_point])

                # Run the model at the new sample point
                self.run_model_object.run(samples=np.atleast_2d(new_point))

                if self.verbose:
                    print("Iteration:", i)

        # ----------------------
        # VORONOI STRATIFICATION
        # ----------------------
        elif self.cell == 'Voronoi':

            from UQpy.Utilities import compute_Delaunay_centroid_volume, voronoi_unit_hypercube
            from scipy.spatial.qhull import Delaunay
            import math
            import itertools

            self.training_points = self.sample_object.samplesU01

            # Extract the boundary vertices and use them in the Delaunay triangulation / mesh generation
            self.mesh_vertices = self.training_points
            self.points_to_samplesU01 = np.arange(0, self.training_points.shape[0])
            for i in range(np.shape(self.sample_object.strata.vertices)[0]):
                if any(np.logical_and(self.sample_object.strata.vertices[i, :] >= -1e-10,
                                      self.sample_object.strata.vertices[i, :] <= 1e-10)) or \
                    any(np.logical_and(self.sample_object.strata.vertices[i, :] >= 1-1e-10,
                                       self.sample_object.strata.vertices[i, :] <= 1+1e-10)):
                    self.mesh_vertices = np.vstack([self.mesh_vertices, self.sample_object.strata.vertices[i, :]])
                    self.points_to_samplesU01 = np.hstack([np.array([-1]), self.points_to_samplesU01])

            # Define the simplex mesh to be used for gradient estimation and sampling
            self.mesh = Delaunay(self.mesh_vertices, furthest_site=False, incremental=True, qhull_options=None)

            # Defining attributes of Delaunay, so that pycharm can check that it exists
            self.mesh.nsimplex: int = self.mesh.nsimplex
            self.mesh.vertices: np.ndarray = self.mesh.vertices
            self.mesh.simplices: np.ndarray = self.mesh.simplices
            self.mesh.add_points: classmethod = self.mesh.add_points
            points = getattr(self.mesh, 'points')
            dy_dx_old = 0

            # Primary loop for adding samples and performing refinement.
            for i in range(self.nexist, self.nsamples, self.n_add):
                p = min(self.n_add, self.nsamples - i)  # Number of points to add in this iteration

                # Compute the centroids and the volumes of each simplex cell in the mesh
                self.mesh.centroids = np.zeros([self.mesh.nsimplex, self.dimension])
                self.mesh.volumes = np.zeros([self.mesh.nsimplex, 1])
                for j in range(self.mesh.nsimplex):
                    self.mesh.centroids[j, :], self.mesh.volumes[j] = \
                        compute_Delaunay_centroid_volume(points[self.mesh.vertices[j]])

                # If the quantity of interest is a dictionary, convert it to a list
                qoi = [None] * len(self.run_model_object.qoi_list)
                if type(self.run_model_object.qoi_list[0]) is dict:
                    for j in range(len(self.run_model_object.qoi_list)):
                        qoi[j] = self.run_model_object.qoi_list[j][self.qoi_name]
                else:
                    qoi = self.run_model_object.qoi_list

                # ---------------------------------------------------
                # Compute the gradients at the existing sample points
                # ---------------------------------------------------

                # Use the entire sample set to train the surrogate model (more expensive option)
                if self.max_train_size is None or len(self.training_points) <= self.max_train_size or \
                        i == self.nexist:
                    dy_dx = self.estimate_gradient(np.atleast_2d(self.training_points), np.atleast_2d(np.array(qoi)),
                                                   self.mesh.centroids)

                # Use only max_train_size points to train the surrogate model (more economical option)
                else:

                    # Build a mapping from the new vertex indices to the old vertex indices.
                    self.mesh.new_vertices, self.mesh.new_indices = [], []
                    self.mesh.new_to_old = np.zeros([self.mesh.vertices.shape[0], ]) * np.nan
                    j, k = 0, 0
                    while j < self.mesh.vertices.shape[0] and k < self.mesh.old_vertices.shape[0]:

                        if np.all(self.mesh.vertices[j, :] == self.mesh.old_vertices[k, :]):
                            self.mesh.new_to_old[j] = int(k)
                            j += 1
                            k = 0
                        else:
                            k += 1
                            if k == self.mesh.old_vertices.shape[0]:
                                self.mesh.new_vertices.append(self.mesh.vertices[j])
                                self.mesh.new_indices.append(j)
                                j += 1
                                k = 0

                    # Find the nearest neighbors to the most recently added point
                    from sklearn.neighbors import NearestNeighbors
                    knn = NearestNeighbors(n_neighbors=self.max_train_size)
                    knn.fit(np.atleast_2d(self.sample_object.samplesU01))
                    neighbors = knn.kneighbors(np.atleast_2d(self.sample_object.samplesU01[-1]),
                                               return_distance=False)

                    # For every simplex, check if at least dimension-1 vertices are in the neighbor set.
                    # Only update the gradient in simplices that meet this criterion.
                    update_list = []
                    for j in range(self.mesh.vertices.shape[0]):
                        self.vertices_in_U01 = self.points_to_samplesU01[self.mesh.vertices[j]]
                        self.vertices_in_U01[np.isnan(self.vertices_in_U01)] = 10 ** 18
                        v_set = set(self.vertices_in_U01)
                        v_list = list(self.vertices_in_U01)
                        if len(v_set) != len(v_list):
                            continue
                        else:
                            if all(np.isin(self.vertices_in_U01, np.hstack([neighbors, np.atleast_2d(10**18)]))):
                                update_list.append(j)

                    update_array = np.asarray(update_list)

                    # Initialize the gradient vector
                    dy_dx = np.zeros((self.mesh.new_to_old.shape[0], self.dimension))

                    # For those simplices that will not be updated, use the previous gradient
                    for j in range(dy_dx.shape[0]):
                        if np.isnan(self.mesh.new_to_old[j]):
                            continue
                        else:
                            dy_dx[j, :] = dy_dx_old[int(self.mesh.new_to_old[j]), :]

                    # For those simplices that will be updated, compute the new gradient
                    dy_dx[update_array, :] = self.estimate_gradient(
                        np.squeeze(self.sample_object.samplesU01[neighbors]),
                        np.atleast_2d(np.array(qoi)[neighbors]),
                        self.mesh.centroids[update_array])

                # ----------------------------------------------------
                # Determine the simplex to break and draw a new sample
                # ----------------------------------------------------

                # Estimate the variance over each simplex by Delta Method. Moments of the simplices are computed using
                # Eq. (19) from the following reference:
                # Good, I.J. and Gaskins, R.A. (1971). The Centroid Method of Numerical Integration. Numerische
                #       Mathematik. 16: 343--359.
                var = np.zeros((self.mesh.nsimplex, self.dimension))
                s = np.zeros(self.mesh.nsimplex)
                for j in range(self.mesh.nsimplex):
                    for k in range(self.dimension):
                        std = np.std(points[self.mesh.vertices[j]][:, k])
                        var[j, k] = (self.mesh.volumes[j] * math.factorial(self.dimension) /
                                     math.factorial(self.dimension + 2)) * (self.dimension * std ** 2)
                    s[j] = np.sum(dy_dx[j, :] * var[j, :] * dy_dx[j, :]) * (self.mesh.volumes[j] ** 2)
                dy_dx_old = dy_dx

                # Identify the stratum with the maximum weight
                bin2add, p_left = np.array([]), p
                while np.where(s == s.max())[0].shape[0] < p_left:
                    t = np.where(s == s.max())[0]
                    bin2add = np.hstack([bin2add, t])
                    s[t] = 0
                    p_left -= t.shape[0]
                bin2add = np.hstack([bin2add, np.random.choice(np.where(s == s.max())[0], p_left, replace=False)])

                # Create 'p' sub-simplex within the simplex with maximum variance
                new_point = np.zeros([p, self.dimension])
                for j in range(p):
                    # Create a sub-simplex within the simplex with maximum variance.
                    tmp_vertices = points[self.mesh.simplices[int(bin2add[j]), :]]
                    col_one = np.array(list(itertools.combinations(np.arange(self.dimension + 1), self.dimension)))
                    self.mesh.sub_simplex = np.zeros_like(tmp_vertices)  # node: an array containing mid-point of edges
                    for m in range(self.dimension + 1):
                        self.mesh.sub_simplex[m, :] = np.sum(tmp_vertices[col_one[m] - 1, :], 0) / self.dimension

                    # Using the Simplex class to generate a new sample in the sub-simplex
                    new_point[j, :] = Simplex(nodes=self.mesh.sub_simplex, nsamples=1).samples

                # Update the matrices to have recognize the new point
                self.points_to_samplesU01 = np.hstack([self.points_to_samplesU01, np.arange(i, i+p)])
                self.mesh.old_vertices = self.mesh.vertices

                # Update the Delaunay triangulation mesh to include the new point.
                self.mesh.add_points(new_point)
                points = getattr(self.mesh, 'points')

                # Update the sample arrays to include the new point
                self.sample_object.samplesU01 = np.vstack([self.sample_object.samplesU01, new_point])
                self.training_points = np.vstack([self.training_points, new_point])
                self.mesh_vertices = np.vstack([self.mesh_vertices, new_point])

                # Identify the new point in the parameter space and update the sample array to include the new point.
                for j in range(self.dimension):
                    new_point[:, j] = self.sample_object.distribution[j].icdf(np.atleast_2d(new_point[:, j]).T,
                                                                              self.sample_object.dist_params[j])
                self.sample_object.samples = np.vstack([self.sample_object.samples, new_point])

                # Run the mode at the new point.
                self.run_model_object.run(samples=new_point)

                # Compute the strata weights.
                self.sample_object.strata = voronoi_unit_hypercube(self.sample_object.samplesU01)

                self.sample_object.strata.centroids = []
                self.sample_object.strata.weights = []
                for region in self.sample_object.strata.bounded_regions:
                    vertices = self.sample_object.strata.vertices[region + [region[0]], :]
                    centroid, volume = compute_Voronoi_centroid_volume(vertices)
                    self.sample_object.strata.centroids.append(centroid[0, :])
                    self.sample_object.strata.weights.append(volume)

                if self.verbose:
                    print("Iteration:", i)

    #################################
    # Run Refined Stratified Sampling
    #################################
    def run_rss(self):
        # --------------------------
        # RECTANGULAR STRATIFICATION
        # --------------------------
        if self.cell == 'Rectangular':

            if self.verbose:
                print('UQpy: Performing RSS with rectangular stratification...')

            # Initialize the training points for the surrogate model
            self.training_points = self.sample_object.samplesU01

            # Primary loop for adding samples and performing refinement.
            for i in range(self.nexist, self.nsamples, self.n_add):
                p = min(self.n_add, self.nsamples - i)  # Number of points to add in this iteration
                # ------------------------------
                # Determine the stratum to break
                # ------------------------------
                # Estimate the weight corresponding to each stratum
                s = np.zeros(i)
                for j in range(i):
                    s[j] = self.sample_object.strata.weights[j] ** 2

                # Break the 'p' stratum with the maximum weight
                bin2break, p_left = np.array([]), p
                while np.where(s == s.max())[0].shape[0] < p_left:
                    t = np.where(s == s.max())[0]
                    bin2break = np.hstack([bin2break, t])
                    s[t] = 0
                    p_left -= t.shape[0]
                bin2break = np.hstack([bin2break, np.random.choice(np.where(s == s.max())[0], p_left, replace=False)])
                bin2break = list(map(int, bin2break))

                new_point = np.zeros([p, self.dimension])
                for j in range(p):
                    # Cut the stratum in the direction of maximum length
                    cut_dir_temp = self.sample_object.strata.widths[bin2break[j], :]
                    dir2break = np.random.choice(np.argwhere(cut_dir_temp == np.amax(cut_dir_temp))[0])

                    # Divide the stratum bin2break in the direction dir2break
                    self.sample_object.strata.widths[bin2break[j], dir2break] = \
                        self.sample_object.strata.widths[bin2break[j], dir2break] / 2
                    self.sample_object.strata.widths = np.vstack([self.sample_object.strata.widths,
                                                                  self.sample_object.strata.widths[bin2break[j], :]])
                    self.sample_object.strata.origins = np.vstack([self.sample_object.strata.origins,
                                                                   self.sample_object.strata.origins[bin2break[j], :]])
                    if self.sample_object.samplesU01[bin2break[j], dir2break] < \
                            self.sample_object.strata.origins[-1, dir2break] + \
                            self.sample_object.strata.widths[bin2break[j], dir2break]:
                        self.sample_object.strata.origins[-1, dir2break] = \
                            self.sample_object.strata.origins[-1, dir2break] + \
                            self.sample_object.strata.widths[bin2break[j], dir2break]
                    else:
                        self.sample_object.strata.origins[bin2break[j], dir2break] = \
                            self.sample_object.strata.origins[bin2break[j], dir2break] + \
                            self.sample_object.strata.widths[bin2break[j], dir2break]

                    self.sample_object.strata.weights[bin2break[j]] = self.sample_object.strata.weights[bin2break[j]]/2
                    self.sample_object.strata.weights = np.append(self.sample_object.strata.weights,
                                                                  self.sample_object.strata.weights[bin2break[j]])

                    # Add a uniform random sample inside the new stratum
                    new_point[j, :] = np.random.uniform(self.sample_object.strata.origins[i+j, :],
                                                        self.sample_object.strata.origins[i+j, :] +
                                                        self.sample_object.strata.widths[i+j, :])

                # Adding new sample to training points, samplesU01 and samples attributes
                self.training_points = np.vstack([self.training_points, new_point])
                self.sample_object.samplesU01 = np.vstack([self.sample_object.samplesU01, new_point])
                for k in range(self.dimension):
                    i_cdf = self.sample_object.distribution[k].icdf
                    new_point[:, k] = i_cdf(np.atleast_2d(new_point[:, k]).T, self.sample_object.dist_params[k])
                self.sample_object.samples = np.vstack([self.sample_object.samples, new_point])

                if self.verbose:
                    print("Iteration:", i)

        # ----------------------
        # VORONOI STRATIFICATION
        # ----------------------
        elif self.cell == 'Voronoi':

            from UQpy.Utilities import compute_Delaunay_centroid_volume, voronoi_unit_hypercube
            from scipy.spatial.qhull import Delaunay
            import math
            import itertools

            self.training_points = self.sample_object.samplesU01

            # Extract the boundary vertices and use them in the Delaunay triangulation / mesh generation
            self.mesh_vertices = self.training_points
            self.points_to_samplesU01 = np.arange(0, self.training_points.shape[0])
            for i in range(np.shape(self.sample_object.strata.vertices)[0]):
                if any(np.logical_and(self.sample_object.strata.vertices[i, :] >= -1e-10,
                                      self.sample_object.strata.vertices[i, :] <= 1e-10)) or \
                        any(np.logical_and(self.sample_object.strata.vertices[i, :] >= 1 - 1e-10,
                                           self.sample_object.strata.vertices[i, :] <= 1 + 1e-10)):
                    self.mesh_vertices = np.vstack(
                        [self.mesh_vertices, self.sample_object.strata.vertices[i, :]])
                    self.points_to_samplesU01 = np.hstack([np.array([-1]), self.points_to_samplesU01, ])

            # Define the simplex mesh to be used for sampling
            self.mesh = Delaunay(self.mesh_vertices, furthest_site=False, incremental=True, qhull_options=None)

            # Defining attributes of Delaunay, so that pycharm can check that it exists
            self.mesh.nsimplex: int = self.mesh.nsimplex
            self.mesh.vertices: np.ndarray = self.mesh.vertices
            self.mesh.simplices: np.ndarray = self.mesh.simplices
            self.mesh.add_points: classmethod = self.mesh.add_points
            points = getattr(self.mesh, 'points')

            # Primary loop for adding samples and performing refinement.
            for i in range(self.nexist, self.nsamples, self.n_add):
                p = min(self.n_add, self.nsamples - i)  # Number of points to add in this iteration

                # Compute the centroids and the volumes of each simplex cell in the mesh
                self.mesh.centroids = np.zeros([self.mesh.nsimplex, self.dimension])
                self.mesh.volumes = np.zeros([self.mesh.nsimplex, 1])
                for j in range(self.mesh.nsimplex):
                    self.mesh.centroids[j, :], self.mesh.volumes[j] = \
                        compute_Delaunay_centroid_volume(points[self.mesh.vertices[j]])

                # ----------------------------------------------------
                # Determine the simplex to break and draw a new sample
                # ----------------------------------------------------
                s = np.zeros(self.mesh.nsimplex)
                for j in range(self.mesh.nsimplex):
                    s[j] = self.mesh.volumes[j] ** 2

                # Identify the stratum with the maximum weight
                bin2add, p_left = np.array([]), p
                while np.where(s == s.max())[0].shape[0] < p_left:
                    t = np.where(s == s.max())[0]
                    bin2add = np.hstack([bin2add, t])
                    s[t] = 0
                    p_left -= t.shape[0]
                bin2add = np.hstack([bin2add, np.random.choice(np.where(s == s.max())[0], p_left, replace=False)])

                # Create 'p' sub-simplex within the simplex with maximum weight
                new_point = np.zeros([p, self.dimension])
                for j in range(p):
                    tmp_vertices = points[self.mesh.simplices[int(bin2add[j]), :]]
                    col_one = np.array(list(itertools.combinations(np.arange(self.dimension + 1), self.dimension)))
                    self.mesh.sub_simplex = np.zeros_like(
                        tmp_vertices)  # node: an array containing mid-point of edges
                    for m in range(self.dimension + 1):
                        self.mesh.sub_simplex[m, :] = np.sum(tmp_vertices[col_one[m] - 1, :], 0) / self.dimension

                    # Using the Simplex class to generate a new sample in the sub-simplex
                    new_point[j, :] = Simplex(nodes=self.mesh.sub_simplex, nsamples=1).samples

                # Update the matrices to have recognize the new point
                self.points_to_samplesU01 = np.hstack([self.points_to_samplesU01, np.arange(i, i+p)])
                self.mesh.old_vertices = self.mesh.vertices

                # Update the Delaunay triangulation mesh to include the new point.
                self.mesh.add_points(new_point)
                points = getattr(self.mesh, 'points')

                # Update the sample arrays to include the new point
                self.sample_object.samplesU01 = np.vstack([self.sample_object.samplesU01, new_point])
                self.training_points = np.vstack([self.training_points, new_point])
                self.mesh_vertices = np.vstack([self.mesh_vertices, new_point])

                # Identify the new point in the parameter space and update the sample array to include the new point.
                for j in range(self.dimension):
                    new_point[:, j] = self.sample_object.distribution[j].icdf(np.atleast_2d(new_point[:, j]).T,
                                                                              self.sample_object.dist_params[j])
                self.sample_object.samples = np.vstack([self.sample_object.samples, new_point])

                # Compute the strata weights.
                self.sample_object.strata = voronoi_unit_hypercube(self.sample_object.samplesU01)

                self.sample_object.strata.centroids = []
                self.sample_object.strata.weights = []
                for region in self.sample_object.strata.bounded_regions:
                    vertices = self.sample_object.strata.vertices[region + [region[0]], :]
                    centroid, volume = compute_Voronoi_centroid_volume(vertices)
                    self.sample_object.strata.centroids.append(centroid[0, :])
                    self.sample_object.strata.weights.append(volume)

                if self.verbose:
                    print("Iteration:", i)

    # Support functions for RSS and GE-RSS

    # Code for estimating gradients with a metamodel (surrogate)
    # TODO: We may want to consider moving this to Utilities.
    def estimate_gradient(self, x, y, xt):
        from UQpy.Reliability import TaylorSeries
        if type(self.krig_object).__name__ == 'Krig':
            self.krig_object.fit(samples=x, values=y)
            tck = self.krig_object
        elif type(self.krig_object).__name__ == 'GaussianProcessRegressor':
            self.krig_object.fit(x, y)
            tck = self.krig_object.predict
        else:
            from scipy.interpolate import LinearNDInterpolator

            # TODO: Here we need to add a reflection of the sample points over each face of the hypercube and build the
            #       linear interpolator from the reflected points.
            tck = LinearNDInterpolator(x, y, fill_value=0).__call__

<<<<<<< HEAD
            tck = LinearNDInterpolator(x, y.T, fill_value=0)
            gr = self.cent_diff(tck, xt, self.step_size)
        elif self.meta == 'Kriging':
            from UQpy.Surrogates import Krig
            with suppress_stdout():  # disable printing output comments
                self.krig_object.fit(samples=x, values=y.T)
            # corr_m_p = self.krig_object.corr_model_params
            gr = self.cent_diff(self.krig_object.interpolate, xt, self.step_size)

        elif self.meta == 'Kriging_Sklearn':
            gp = GaussianProcessRegressor(kernel=corr_m, n_restarts_optimizer=0)
            gp.fit(x, y)
            gr = self.cent_diff(gp.predict, xt, self.step_size)
        else:
            raise NotImplementedError("UQpy Error: 'meta' must be specified in order to calculate gradients.")
        return gr  # corr_m_p

    # Implementation of the central difference method for calculating gradients.
    # TODO: This should probably be moved to Utilities.
    # TODO: All use the same finite difference.
    def cent_diff(self, f, x, h):
        dydx = np.zeros((np.size(x, 0), np.size(x, 1)))
        for dirr in range(np.size(x, 1)):
            temp = np.zeros((np.size(x, 0), np.size(x, 1)))
            temp[:, dirr] = np.ones(np.size(x, 0))
            low = x - h / 2 * temp
            hi = x + h / 2 * temp
            dydx[:, dirr] = ((f.__call__(hi) - f.__call__(low)) / h)[:].reshape((len(hi),))
        return dydx
=======
        gr = TaylorSeries.gradient(samples=xt, model=tck, dimension=self.dimension, order='first',
                                   df_step=self.step_size, scale=False)
        return gr
>>>>>>> cea757c0

    # Initialization and preliminary error checks.
    def init_rss(self):
        if type(self.sample_object).__name__ not in ['STS', 'RSS']:
            raise NotImplementedError("UQpy Error: sample_object must be an object of the STS or RSS class.")

        if self.run_model_object is not None:
            if type(self.run_model_object).__name__ not in ['RunModel']:
                raise NotImplementedError("UQpy Error: run_model_object must be an object of the RunModel class.")


########################################################################################################################
########################################################################################################################
#                                        Generating random samples inside a Simplex
########################################################################################################################

class Simplex:
    """
        Description:

            Generate random samples inside a simplex using uniform probability distribution.

            References:
            W. N. Edelinga, R. P. Dwightb, P. Cinnellaa, "Simplex-stochastic collocation method with improved
                calability",Journal of Computational Physics, 310:301–328 2016.
        Input:
            :param nodes: The vertices of the simplex
            :type nodes: ndarray

            :param nsamples: The number of samples to be generated inside the simplex
            :type nsamples: int
        Output:
            :return samples: New generated samples
            :rtype samples: ndarray
    """

    # Authors: Dimitris G.Giovanis
    # Last modified: 11/28/2018 by Mohit S. Chauhan

    def __init__(self, nodes=None, nsamples=1):
        self.nodes = np.atleast_2d(nodes)
        self.nsamples = nsamples
        self.init_sis()
        self.samples = self.run_sis()

    def run_sis(self):
        dimension = self.nodes.shape[1]
        if dimension > 1:
            sample = np.zeros([self.nsamples, dimension])
            for i in range(self.nsamples):
                r = np.zeros([dimension])
                ad = np.zeros(shape=(dimension, len(self.nodes)))
                for j in range(dimension):
                    b_ = list()
                    for k in range(1, len(self.nodes)):
                        ai = self.nodes[k, j] - self.nodes[k - 1, j]
                        b_.append(ai)
                    ad[j] = np.hstack((self.nodes[0, j], b_))
                    r[j] = np.random.uniform(0.0, 1.0, 1) ** (1 / (dimension - j))
                d = np.cumprod(r)
                r_ = np.hstack((1, d))
                sample[i, :] = np.dot(ad, r_)
        else:
            a = min(self.nodes)
            b = max(self.nodes)
            sample = a + (b - a) * np.random.rand(dimension, self.nsamples).reshape(self.nsamples, dimension)
        return sample

    def init_sis(self):
        if self.nsamples <= 0 or type(self.nsamples).__name__ != 'int':
            raise NotImplementedError("Exit code: Number of samples to be generated 'nsamples' should be a positive "
                                      "integer.")

        if self.nodes.shape[0] != self.nodes.shape[1] + 1:
            raise NotImplementedError("Size of simplex (nodes) is not consistent.")


########################################################################################################################
########################################################################################################################
#                                  Adaptive Kriging-Monte Carlo Simulation (AK-MCS)
########################################################################################################################
class AKMCS:
    """

        Description:

            Generate new samples using different active learning method and properties of kriging surrogate along with
            MCS.

            References:
        Input:
            :param run_model_object: A RunModel object, which is used to evaluate the function value
            :type run_model_object: class

            :param samples: A 2d-array of samples
            :type samples: ndarray

            :param krig_object: A kriging class object
            :type krig_object: class

            :param population: Sample which are used as learning set by AKMCS class.
            :type population: ndarray

            :param nlearn: Number of sample generated using MCS, which are used as learning set by AKMCS. Only required
                           if population is not defined.
            :type nlearn: int

            :param nstart: Number of initial samples generated using LHS. Only required if sample_object is not defined.
            :type nstart: int

            :param dist_name: A list containing the names of the distributions of the random variables. This is only
                              required if sample_object is not defined.
                              Distribution names must match those in the Distributions module.
                              If the distribution does not match one from the Distributions module, the user must
                              provide custom_dist.py.
                              The length of the string must be 1 (if all distributions are the same) or equal to
                              dimension.
            :type dist_name: string list

            :param dist_params: Parameters of the distribution
                                Parameters for each random variable are defined as ndarrays.
                                Each item in the list, dist_params[i], specifies the parameters for the corresponding
                                distribution, dist[i].
            :type dist_params: list

            :param lf: Learning function used as selection criteria to identify the new samples.
                       Options: U, Weighted-U, EFF, EIF and EGIF
            :type lf: str/function

            :param n_add: Number of samples to be selected per iteration.
            :type n_add: int

            :param min_cov: Minimum Covariance used as the stopping criteria of AKMCS method in case of reliability
                            analysis.
            :type min_cov: float

            :param max_p: Maximum possible value of probability density function of samples. Only required with
                          'Weighted-U' learning function.
            :type max_p: float

            :param save_pf: Indicator to estimate probability of failure after each iteration. Only required if
                            user-defined learning function is used.
            :type save_pf: boolean

            :param verbose: A boolean declaring whether to write text to the terminal.
            :type verbose: bool

        Output:
            :return: AKMCS.sample_object.samples: Final/expanded samples.
            :rtype: AKMCS..sample_object.samples: ndarray

            :return: AKMCS.krig_model: Prediction function for the final surrogate model.
            :rtype: AKMCS.krig_model: function

            :return: AKMCS.pf: Probability of failure after every iteration of AKMCS. Available as an output only for
                               Reliability Analysis.
            :rtype: AKMCS.pf: float list

            :return: AKMCS.cov_pf: Covariance of probability of failure after every iteration of AKMCS. Available as an
                                   output only for Reliability Analysis.
            :rtype: AKMCS.pf: float list
    """

    # Authors: Mohit S. Chauhan
    # Last modified: 01/07/2020 by Mohit S. Chauhan

    def __init__(self, run_model_object=None, samples=None, krig_object=None, nlearn=10000, nstart=None,
                 population=None, dist_name=None, dist_params=None, qoi_name=None, lf='U', n_add=1,
                 min_cov=0.05, max_p=None, verbose=False, kriging='UQpy', save_pf=None):

        # Initialize the internal variables of the class.
        self.run_model_object = run_model_object
        self.samples = np.array(samples)
        self.krig_object = krig_object
        self.nlearn = nlearn
        self.nstart = nstart
        self.verbose = verbose
        self.qoi_name = qoi_name

        self.lf = lf
        self.min_cov = min_cov
        self.max_p = max_p
        self.dist_name = dist_name
        self.dist_params = dist_params
        self.nsamples = []

        self.moments = None
        self.distribution = None
        self.training_points = None
        self.n_add = n_add
        self.indicator = False
        self.pf = []
        self.cov_pf = []
        self.population = population
        self.kriging = kriging
        self.save_pf = save_pf
        self.dimension = 0
        self.qoi = None
        self.krig_model = None

        # Initialize and run preliminary error checks.
        self.init_akmcs()

        # Run AKMCS
        self.run_akmcs()

    def run_akmcs(self):

        # Check if the initial sample design already exists and has model evaluations with it.
        # If it does not, run the initial calculations.
        if self.samples is None:
            if self.verbose:
                print('UQpy: AKMCS - Generating the initial sample set using Latin hypercube sampling.')
            self.samples = LHS(dist_name=self.dist_name, dist_params=self.dist_params, nsamples=self.nstart).samples

        if self.verbose:
            print('UQpy: AKMCS - Running the initial sample set using RunModel.')

        self.run_model_object.run(samples=self.samples)

    def sample(self, samples=None, n_add=1, append_samples=True, nsamples=0, lf=None):
        """
        Description:

        Inputs:
            :param samples: A 2d-array of samples
            :type samples: ndarray

            :param n_add: Number of samples to be selected per iteration.
            :type n_add: int

            :param append_samples: If 'True', new samples are append to existing samples in sample_object. Otherwise,
                                   existing samples are discarded.
            :type append_samples: boolean

            :param nsamples: Number of samples to generate. No Default Value: nsamples must be prescribed.
            :type nsamples: int

            :param lf: Learning function used as selection criteria to identify the new samples. Only required, if
                       samples are generated using multiple criterion
                       Options: U, Weighted-U, EFF, EIF and EGIF
            :type lf: str/function

        """

        if self.kriging != 'UQpy':
            from sklearn.gaussian_process import GaussianProcessRegressor

        self.nsamples = nsamples
        if n_add is not None:
            self.n_add = n_add
        if lf is not None:
            self.lf = lf
            self.learning()

        if samples is not None:
            # New samples are appended to existing samples, if append_samples is TRUE
            if append_samples:
                self.samples = np.vstack([self.samples, samples])
            else:
                self.samples = samples
                self.run_model_object.qoi_list = []

            if self.verbose:
                print('UQpy: AKMCS - Running the provided sample set using RunModel.')

            self.run_model_object.run(samples=samples, append_samples=append_samples)

        if self.verbose:
            print('UQpy: Performing AK-MCS design...')

        # Initialize the population of samples at which to evaluate the learning function and from which to draw in the
        # sampling.
        if self.population is None:
            self.population = MCS(dist_name=self.dist_name, dist_params=self.dist_params,
                                  nsamples=self.nlearn)

        # If the quantity of interest is a dictionary, convert it to a list
        self.qoi = [None] * len(self.run_model_object.qoi_list)
        if type(self.run_model_object.qoi_list[0]) is dict:
            for j in range(len(self.run_model_object.qoi_list)):
                self.qoi[j] = self.run_model_object.qoi_list[j][self.qoi_name]
        else:
            self.qoi = self.run_model_object.qoi_list

        # Train the initial Kriging model.
        if self.kriging == 'UQpy':
            with suppress_stdout():  # disable printing output comments
                self.krig_object.fit(samples=self.samples, values=np.atleast_2d(np.array(self.qoi)))
            self.krig_model = self.krig_object.interpolate
        else:
            from sklearn.gaussian_process import GaussianProcessRegressor
            gp = GaussianProcessRegressor(kernel=self.krig_object, n_restarts_optimizer=0)
            gp.fit(self.training_points, self.qoi)
            self.krig_model = gp.predict

        # ---------------------------------------------
        # Primary loop for learning and adding samples.
        # ---------------------------------------------

        for i in range(self.samples.shape[0], self.nsamples):
            # Find all of the points in the population that have not already been integrated into the training set
            rest_pop = np.array([x for x in self.population.samples.tolist() if x not in self.samples.tolist()])

            # Apply the learning function to identify the new point to run the model.

            new_ind = self.lf(self.krig_model, rest_pop)
            new_point = np.atleast_2d(rest_pop[new_ind])

            # Add the new points to the training set and to the sample set.
            self.samples = np.vstack([self.samples, new_point])

            # Run the model at the new points
            self.run_model_object.run(samples=np.atleast_2d(new_point))

            # If the quantity of interest is a dictionary, convert it to a list
            self.qoi = [None] * len(self.run_model_object.qoi_list)
            if type(self.run_model_object.qoi_list[0]) is dict:
                for j in range(len(self.run_model_object.qoi_list)):
                    self.qoi[j] = self.run_model_object.qoi_list[j][self.qoi_name]
            else:
                self.qoi = self.run_model_object.qoi_list

            # Retrain the Kriging surrogate model
            if self.kriging == 'UQpy':
                with suppress_stdout():
                    # disable printing output comments
                    self.krig_object.fit(samples=self.samples, values=np.atleast_2d(np.array(self.qoi)))
                self.krig_model = self.krig_object.interpolate
            else:
                from sklearn.gaussian_process import GaussianProcessRegressor
                gp = GaussianProcessRegressor(kernel=self.krig_object, n_restarts_optimizer=0)
                gp.fit(self.training_points, self.qoi)
                self.krig_model = gp.predict

            if self.verbose:
                print("Iteration:", i)

            if self.save_pf:
                if self.kriging == 'UQpy':
                    g = self.krig_model(rest_pop)
                else:
                    g = self.krig_model(rest_pop, return_std=False)

                n_ = g.shape[0] + len(self.qoi)
                pf = (sum(g < 0) + sum(np.array(self.qoi) < 0)) / n_
                self.pf.append(pf)
                self.cov_pf.append(np.sqrt((1 - pf) / (pf * n_)))

        if self.verbose:
            print('UQpy: AKMCS complete')

    # ------------------
    # LEARNING FUNCTIONS
    # ------------------
    def eigf(self, surr, pop):
        # Expected Improvement for Global Fit (EIGF)
        # Reference: J.N Fuhg, "Adaptive surrogate models for parametric studies", Master's Thesis
        # Link: https://arxiv.org/pdf/1905.05345.pdf
        if self.kriging == 'UQpy':
            g, sig = surr(pop, dy=True)
            sig = np.sqrt(sig)
        else:
            g, sig = surr(pop, return_std=True)
            sig = sig.reshape(sig.size, 1)
        sig[sig == 0.] = 0.00001

        # Evaluation of the learning function
        # First, find the nearest neighbor in the training set for each point in the population.
        from sklearn.neighbors import NearestNeighbors
        knn = NearestNeighbors(n_neighbors=1)
        knn.fit(np.atleast_2d(self.training_points))
        neighbors = knn.kneighbors(np.atleast_2d(pop), return_distance=False)

        # noinspection PyTypeChecker
        qoi_array = np.array([self.qoi[x] for x in np.squeeze(neighbors)])

        # Compute the learning function at every point in the population.
        u = np.square(np.squeeze(g) - qoi_array) + np.square(np.squeeze(sig))

        rows = np.argmax(u)
        return rows

    # This learning function has not yet been tested.
    def u(self, surr, pop):
        # U-function
        # References: B. Echard, N. Gayton and M. Lemaire, "AK-MCS: An active learning reliability method combining
        # Kriging and Monte Carlo Simulation", Structural Safety, Pages 145-154, 2011.
        if self.kriging == 'UQpy':
            g, sig = surr(pop, dy=True)
            sig = np.sqrt(sig)
        else:
            g, sig = surr(pop, return_std=True)
            sig = sig.reshape(sig.size, 1)
        sig[sig == 0.] = 0.00001

        u = abs(g) / sig
        rows = u[:, 0].argsort()[:self.n_add]

        if min(u[:, 0]) >= 2:
            self.indicator = True

        return rows

    # This learning function has not yet been tested.
    def weighted_u(self, surr, pop):
        # Probability Weighted U-function
        # References: V.S. Sundar and M.S. Shields, "RELIABILITY ANALYSIS USING ADAPTIVE KRIGING SURROGATES WITH
        # MULTIMODEL INFERENCE".
        if self.kriging == 'UQpy':
            g, sig = surr(pop, dy=True)
            sig = np.sqrt(sig)
        else:
            g, sig = surr(pop, return_std=True)
            sig = sig.reshape(sig.size, 1)
        sig[sig == 0.] = 0.00001

        u = abs(g) / sig
        p1, p2 = np.ones([pop.shape[0], pop.shape[1]]), np.ones([pop.shape[0], pop.shape[1]])
        for j in range(self.dimension):
            p2[:, j] = self.population.distribution[j].icdf(np.atleast_2d(pop[:, j]).T, self.dist_params[j])
            p1[:, j] = self.population.distribution[j].pdf(np.atleast_2d(p2[:, j]).T, self.dist_params[j])

        p1 = p1.prod(1).reshape(u.size, 1)
        u_ = u * ((self.max_p - p1) / self.max_p)
        # u_ = u * p1/max(p1)
        rows = u_[:, 0].argsort()[:self.n_add]

        if min(u[:, 0]) >= 2:
            self.indicator = True

        return rows

    # This learning function has not yet been tested.
    def eff(self, surr, pop):
        # Expected Feasibilty Function (EFF)
        # References: B.J. Bichon, M.S. Eldred, L.P.Swiler, S. Mahadevan, J.M. McFarland, "Efficient Global Reliability
        # Analysis for Nonlinear Implicit Performance Functions", AIAA JOURNAL, Volume 46, 2008.
        if self.kriging == 'UQpy':
            g, sig = surr(pop, dy=True)
            sig = np.sqrt(sig)
        else:
            g, sig = surr(pop, return_std=True)
            g = g.reshape(g.size, 1)
            sig = sig.reshape(sig.size, 1)
        sig[sig == 0.] = 0.00001
        # Reliability threshold: a_ = 0
        # EGRA method: epshilon = 2*sigma(x)
        a_, ep = 0, 2 * sig
        t1 = (a_ - g) / sig
        t2 = (a_ - ep - g) / sig
        t3 = (a_ + ep - g) / sig
        eff = (g - a_) * (2 * stats.norm.cdf(t1) - stats.norm.cdf(t2) - stats.norm.cdf(t3))
        eff += -sig * (2 * stats.norm.pdf(t1) - stats.norm.pdf(t2) - stats.norm.pdf(t3))
        eff += ep * (stats.norm.cdf(t3) - stats.norm.cdf(t2))
        rows = eff[:, 0].argsort()[-self.n_add:]

        if max(eff[:, 0]) <= 0.001:
            self.indicator = True

        n_ = g.shape[0] + len(self.qoi)
        pf = (np.sum(g < 0) + sum(iin < 0 for iin in self.qoi)) / n_
        self.pf.append(pf)
        self.cov_pf.append(np.sqrt((1 - pf) / (pf * n_)))

        return rows

    # This learning function has not yet been tested.
    def eif(self, surr, pop):
        # Expected Improvement Function (EIF)
        # References: D.R. Jones, M. Schonlau, W.J. Welch, "Efficient Global Optimization of Expensive Black-Box
        # Functions", Journal of Global Optimization, Pages 455–492, 1998.

        if self.kriging == 'UQpy':
            g, sig = surr(pop, dy=True)
            sig = np.sqrt(sig)
        else:
            g, sig = surr(pop, return_std=True)
            sig = sig.reshape(sig.size, 1)
        sig[sig == 0.] = 0.00001
        fm = min(self.qoi)
        u = (fm - g) * stats.norm.cdf((fm - g) / sig) + sig * stats.norm.pdf((fm - g) / sig)
        rows = u[:, 0].argsort()[(np.size(g) - self.n_add):]

        return rows

    def learning(self):
        if type(self.lf).__name__ == 'function':
            self.lf = self.lf
        elif self.lf not in ['EFF', 'U', 'Weighted-U', 'EIF', 'EIGF']:
            raise NotImplementedError("UQpy Error: The provided learning function is not recognized.")
        elif self.lf == 'EIGF':
            self.lf = self.eigf
        elif self.lf == 'EIF':
            self.lf = self.eif
        elif self.lf == 'U':
            self.lf = self.u
        elif self.lf == 'Weighted-U':
            self.lf = self.weighted_u
        else:
            self.lf = self.eff

    # Initial check for errors
    def init_akmcs(self):
        if self.run_model_object is None:
            raise NotImplementedError('UQpy: AKMCS requires a predefined RunModel object.')

        if self.samples is not None:
            self.dimension = np.shape(self.samples)[1]
        else:
            self.dimension = np.shape(self.dist_name)[0]

        if self.save_pf is None:
            if self.lf not in ['EFF', 'U', 'Weighted-U']:
                self.save_pf = False
            else:
                self.save_pf = True

        self.learning()

########################################################################################################################
########################################################################################################################
#                                         Class Markov Chain Monte Carlo
########################################################################################################################


class MCMC_old:
    """
        Description:
            Generate samples from arbitrary user-specified probability density function using Markov Chain Monte Carlo.
            This class generates samples using Metropolis-Hastings(MH), Modified Metropolis-Hastings,
            or Affine Invariant Ensemble Sampler with stretch moves.
            References:
            S.-K. Au and J. L. Beck,“Estimation of small failure probabilities in high dimensions by subset simulation,”
                Probabilistic Eng. Mech., vol. 16, no. 4, pp. 263–277, Oct. 2001.
            J. Goodman and J. Weare, “Ensemble samplers with affine invariance,” Commun. Appl. Math. Comput. Sci.,vol.5,
                no. 1, pp. 65–80, 2010.
        Input:
            :param dimension: A scalar value defining the dimension of target density function.
                              Default: 1
            :type dimension: int
            :param pdf_proposal_type: Type of proposal density function for MCMC. Only used with algorithm ='MH' or'MMH'
                            Options:
                                    'Normal' : Normal proposal density.
                                    'Uniform' : Uniform proposal density.
                            Default: 'Uniform'
                            If dimension > 1 and algorithm = 'MMH', this may be input as a list to assign different
                            proposal densities to each dimension. Example pdf_proposal_name = ['Normal','Uniform'].
                            If dimension > 1, algorithm = 'MMH' and this is input as a string, the proposal densities
                            for all dimensions are set equal to the assigned proposal type.
            :type pdf_proposal_type: str or str list
            :param pdf_proposal_scale: Scale of the proposal distribution
                            If algorithm == 'MH' or 'MMH'
                                For pdf_proposal_type = 'Uniform'
                                    Proposal is Uniform in [x-pdf_proposal_scale/2, x+pdf_proposal_scale/2].
                                For pdf_proposal_type = 'Normal'
                                    Proposal is Normal with standard deviation equal to pdf_proposal_scale.
                            If algorithm == 'Stretch'
                                pdf_proposal_scale sets the scale of the stretch density.
                                    g(z) = 1/sqrt(z) for z in [1/pdf_proposal_scale, pdf_proposal_scale].
                            Default value: dimension x 1 list of ones.
            :type pdf_proposal_scale: float or float list
                            If dimension > 1, this may be defined as float or float list.
                                If input as float, pdf_proposal_scale is assigned to all dimensions.
                                If input as float list, each element is assigned to the corresponding dimension.
            :param pdf_target: Target density function from which to draw random samples
                            The target joint probability density must be a function, or list of functions, or a string.
                            If type == 'str'
                                The assigned string must refer to a custom pdf defined in the file custom_pdf.py in the
                                 working directory.
                            If type == function
                                The function must be defined in the python script calling MCMC.
                            If dimension > 1 and pdf_target_type='marginal_pdf', the input to pdf_target is a list of
                            size [dimensions x 1] where each item of the list defines a marginal pdf.
                            Default: Multivariate normal distribution having zero mean and unit standard deviation.
            :type pdf_target: function, function list, or str
            :param pdf_target_params: Parameters of the target pdf.
            :type pdf_target_params: list
            :param algorithm:  Algorithm used to generate random samples.
                            Options:
                                'MH': Metropolis Hastings Algorithm
                                'MMH': Component-wise Modified Metropolis Hastings Algorithm
                                'Stretch': Affine Invariant Ensemble MCMC with stretch moves
                            Default: 'MMH'
            :type algorithm: str
            :param jump: Number of samples between accepted states of the Markov chain.
                                Default value: 1 (Accepts every state)
            :type: jump: int
            :param nsamples: Number of samples to generate
                                No Default Value: nsamples must be prescribed
            :type nsamples: int
            :param seed: Seed of the Markov chain(s)
                            For 'MH' and 'MMH', this is a single point, defined as a numpy array of dimension
                             (1 x dimension).
                            For 'Stretch', this is a numpy array of dimension N x dimension, where N is the ensemble
                            size.
                            Default:
                                For 'MH' and 'MMH': zeros(1 x dimension)
                                For 'Stretch': No default, this must be specified.
            :type seed: float or numpy array
            :param nburn: Length of burn-in. Number of samples at the beginning of the chain to discard.
                            This option is only used for the 'MMH' and 'MH' algorithms.
                            Default: nburn = 0
            :type nburn: int
        Output:
            :return: MCMC.samples: Set of MCMC samples following the target distribution
            :rtype: MCMC.samples: ndarray

            :return: MCMC.accept_ratio: Acceptance ratio of the MCMC samples
            :rtype: MCMC.accept_ratio: float

    """

    # Authors: Michael D. Shields, Mohit Chauhan, Dimitris G. Giovanis
    # Updated: 04/08/2019 by Audrey Olivier

    def __init__(self, dimension=None, pdf_proposal_type=None, pdf_proposal_scale=None,
                 pdf_target=None, log_pdf_target=None, pdf_target_params=None, pdf_target_copula=None,
                 pdf_target_copula_params=None, pdf_target_type='joint_pdf',
                 algorithm='MH', jump=1, nsamples=None, seed=None, nburn=0,
                 verbose=False):

        self.pdf_proposal_type = pdf_proposal_type
        self.pdf_proposal_scale = pdf_proposal_scale
        self.pdf_target = pdf_target
        self.log_pdf_target = log_pdf_target
        self.pdf_target_params = pdf_target_params
        self.pdf_target_copula = pdf_target_copula
        self.pdf_target_copula_params = pdf_target_copula_params
        self.algorithm = algorithm
        self.jump = jump
        self.nsamples = nsamples
        self.dimension = dimension
        self.seed = seed
        self.nburn = nburn
        self.pdf_target_type = pdf_target_type
        self.init_mcmc()
        self.verbose = verbose
        if self.algorithm is 'Stretch':
            self.ensemble_size = len(self.seed)
        self.samples, self.accept_ratio = self.run_mcmc()

    def run_mcmc(self):
        n_accepts, accept_ratio = 0, 0

        # Defining an array to store the generated samples
        samples = np.zeros([self.nsamples * self.jump + self.nburn, self.dimension])

        ################################################################################################################
        # Classical Metropolis-Hastings Algorithm with symmetric proposal density
        if self.algorithm == 'MH':
            samples[0, :] = self.seed.reshape((-1,))
            log_pdf_ = self.log_pdf_target
            log_p_current = log_pdf_(samples[0, :])

            # Loop over the samples
            for i in range(self.nsamples * self.jump - 1 + self.nburn):
                if self.pdf_proposal_type[0] == 'Normal':
                    cholesky_cov = np.diag(self.pdf_proposal_scale)
                    z_normal = np.random.normal(size=(self.dimension, ))
                    candidate = samples[i, :] + np.matmul(cholesky_cov, z_normal)
                    log_p_candidate = log_pdf_(candidate)
                    log_p_accept = log_p_candidate - log_p_current
                    accept = np.log(np.random.random()) < log_p_accept

                    if accept:
                        samples[i + 1, :] = candidate
                        log_p_current = log_p_candidate
                        n_accepts += 1
                    else:
                        samples[i + 1, :] = samples[i, :]

                elif self.pdf_proposal_type[0] == 'Uniform':
                    low = -np.array(self.pdf_proposal_scale) / 2
                    high = np.array(self.pdf_proposal_scale) / 2
                    candidate = samples[i, :] + np.random.uniform(low=low, high=high, size=(self.dimension, ))
                    log_p_candidate = log_pdf_(candidate)
                    log_p_accept = log_p_candidate - log_p_current
                    accept = np.log(np.random.random()) < log_p_accept

                    if accept:
                        samples[i + 1, :] = candidate
                        log_p_current = log_p_candidate
                        n_accepts += 1
                    else:
                        samples[i + 1, :] = samples[i, :]
            accept_ratio = n_accepts/(self.nsamples * self.jump - 1 + self.nburn)

        ################################################################################################################
        # Modified Metropolis-Hastings Algorithm with symmetric proposal density
        elif self.algorithm == 'MMH':

            samples[0, :] = self.seed.reshape((-1,))

            if self.pdf_target_type == 'marginal_pdf':
                list_log_p_current = []
                for j in range(self.dimension):
                    log_pdf_ = self.log_pdf_target[j]
                    list_log_p_current.append(log_pdf_(samples[0, j]))
                for i in range(self.nsamples * self.jump - 1 + self.nburn):
                    for j in range(self.dimension):

                        log_pdf_ = self.log_pdf_target[j]

                        if self.pdf_proposal_type[j] == 'Normal':
                            candidate = np.random.normal(samples[i, j], self.pdf_proposal_scale[j], size=1)
                            log_p_candidate = log_pdf_(candidate)
                            log_p_current = list_log_p_current[j]
                            log_p_accept = log_p_candidate - log_p_current

                            accept = np.log(np.random.random()) < log_p_accept

                            if accept:
                                samples[i + 1, j] = candidate
                                list_log_p_current[j] = log_p_candidate
                                n_accepts += 1 / self.dimension
                            else:
                                samples[i + 1, j] = samples[i, j]

                        elif self.pdf_proposal_type[j] == 'Uniform':
                            candidate = np.random.uniform(low=samples[i, j] - self.pdf_proposal_scale[j] / 2,
                                                          high=samples[i, j] + self.pdf_proposal_scale[j] / 2, size=1)
                            log_p_candidate = log_pdf_(candidate)
                            log_p_current = list_log_p_current[j]
                            log_p_accept = log_p_candidate - log_p_current

                            accept = np.log(np.random.random()) < log_p_accept

                            if accept:
                                samples[i + 1, j] = candidate
                                list_log_p_current[j] = log_p_candidate
                                n_accepts += 1 / self.dimension
                            else:
                                samples[i + 1, j] = samples[i, j]
            else:
                log_pdf_ = self.log_pdf_target

                for i in range(self.nsamples * self.jump - 1 + self.nburn):
                    candidate = np.copy(samples[i, :])
                    current = np.copy(samples[i, :])
                    log_p_current = log_pdf_(samples[i, :])
                    for j in range(self.dimension):
                        if self.pdf_proposal_type[j] == 'Normal':
                            candidate[j] = np.random.normal(samples[i, j], self.pdf_proposal_scale[j])

                        elif self.pdf_proposal_type[j] == 'Uniform':
                            candidate[j] = np.random.uniform(low=samples[i, j] - self.pdf_proposal_scale[j] / 2,
                                                             high=samples[i, j] + self.pdf_proposal_scale[j] / 2,
                                                             size=1)

                        log_p_candidate = log_pdf_(candidate)
                        log_p_accept = log_p_candidate - log_p_current

                        accept = np.log(np.random.random()) < log_p_accept

                        if accept:
                            current[j] = candidate[j]
                            log_p_current = log_p_candidate
                            n_accepts += 1
                        else:
                            candidate[j] = current[j]

                    samples[i + 1, :] = current
            accept_ratio = n_accepts / (self.nsamples * self.jump - 1 + self.nburn)

        ################################################################################################################
        # Affine Invariant Ensemble Sampler with stretch moves

        elif self.algorithm == 'Stretch':

            samples[0:self.ensemble_size, :] = self.seed
            log_pdf_ = self.log_pdf_target
            # list_log_p_current = [log_pdf_(samples[i, :], self.pdf_target_params) for i in range(self.ensemble_size)]

            for i in range(self.ensemble_size - 1, self.nsamples * self.jump - 1):
                complementary_ensemble = samples[i - self.ensemble_size + 2:i + 1, :]
                s0 = random.choice(complementary_ensemble)
                s = (1 + (self.pdf_proposal_scale[0] - 1) * random.random()) ** 2 / self.pdf_proposal_scale[0]
                candidate = s0 + s * (samples[i - self.ensemble_size + 1, :] - s0)

                log_p_candidate = log_pdf_(candidate)
                log_p_current = log_pdf_(samples[i - self.ensemble_size + 1, :])
                # log_p_current = list_log_p_current[i - self.ensemble_size + 1]
                log_p_accept = np.log(s ** (self.dimension - 1)) + log_p_candidate - log_p_current

                accept = np.log(np.random.random()) < log_p_accept

                if accept:
                    samples[i + 1, :] = candidate.reshape((-1, ))
                    # list_log_p_current.append(log_p_candidate)
                    n_accepts += 1
                else:
                    samples[i + 1, :] = samples[i - self.ensemble_size + 1, :]
                    # list_log_p_current.append(list_log_p_current[i - self.ensemble_size + 1])
            accept_ratio = n_accepts / (self.nsamples * self.jump - self.ensemble_size)

        ################################################################################################################
        # Return the samples

        if self.algorithm is 'MMH' or self.algorithm is 'MH':
            if self.verbose:
                print('Successful execution of the MCMC design')
            return samples[self.nburn:self.nsamples * self.jump + self.nburn:self.jump], accept_ratio
        else:
            output = np.zeros((self.nsamples, self.dimension))
            j = 0
            for i in range(self.jump * self.ensemble_size - self.ensemble_size, samples.shape[0],
                           self.jump * self.ensemble_size):
                output[j:j + self.ensemble_size, :] = samples[i:i + self.ensemble_size, :]
                j = j + self.ensemble_size
            return output, accept_ratio

    ####################################################################################################################
    # Check to ensure consistency of the user input and assign defaults
    def init_mcmc(self):

        # Check dimension
        if self.dimension is None:
            self.dimension = 1

        # Check nsamples
        if self.nsamples is None:
            raise NotImplementedError('Exit code: Number of samples not defined.')

        # Check nburn
        if self.nburn is None:
            self.nburn = 0

        # Check jump
        if self.jump is None:
            self.jump = 1
        if self.jump == 0:
            raise ValueError("Exit code: Value of jump must be greater than 0")

        # Check seed
        if self.algorithm is not 'Stretch':
            if self.seed is None:
                self.seed = np.zeros(self.dimension)
            self.seed = np.array(self.seed)
            if (len(self.seed.shape) == 1) and (self.seed.shape[0] != self.dimension):
                raise NotImplementedError("Exit code: Incompatible dimensions in 'seed'.")
            self.seed = self.seed.reshape((1, -1))
        else:
            if self.seed is None or len(self.seed.shape) != 2:
                raise NotImplementedError("For Stretch algorithm, a seed must be given as a ndarray")
            if self.seed.shape[1] != self.dimension:
                raise NotImplementedError("Exit code: Incompatible dimensions in 'seed'.")
            if self.seed.shape[0] < 3:
                raise NotImplementedError("Exit code: Ensemble size must be > 2.")

        # Check algorithm
        if self.algorithm is None:
            self.algorithm = 'MH'
        if self.algorithm not in ['MH', 'MMH', 'Stretch']:
            raise NotImplementedError('Exit code: Unrecognized MCMC algorithm. Supported algorithms: '
                                      'Metropolis-Hastings (MH), '
                                      'Modified Metropolis-Hastings (MMH), '
                                      'Affine Invariant Ensemble with Stretch Moves (Stretch).')

        # Check pdf_proposal_type
        if self.pdf_proposal_type is None:
            self.pdf_proposal_type = 'Normal'
        # If pdf_proposal_type is entered as a string, make it a list
        if isinstance(self.pdf_proposal_type, str):
            self.pdf_proposal_type = [self.pdf_proposal_type]
        for i in self.pdf_proposal_type:
            if i not in ['Uniform', 'Normal']:
                raise ValueError('Exit code: Unrecognized type for proposal distribution. Supported distributions: '
                                 'Uniform, '
                                 'Normal.')
        if self.algorithm is 'MH' and len(self.pdf_proposal_type) != 1:
            raise ValueError('Exit code: MH algorithm can only take one proposal distribution.')
        elif len(self.pdf_proposal_type) != self.dimension:
            if len(self.pdf_proposal_type) == 1:
                self.pdf_proposal_type = self.pdf_proposal_type * self.dimension
            else:
                raise NotImplementedError("Exit code: Incompatible dimensions in 'pdf_proposal_type'.")

        # Check pdf_proposal_scale
        if self.pdf_proposal_scale is None:
            if self.algorithm == 'Stretch':
                self.pdf_proposal_scale = 2
            else:
                self.pdf_proposal_scale = 1
        if not isinstance(self.pdf_proposal_scale, list):
            self.pdf_proposal_scale = [self.pdf_proposal_scale]
        if len(self.pdf_proposal_scale) != self.dimension:
            if len(self.pdf_proposal_scale) == 1:
                self.pdf_proposal_scale = self.pdf_proposal_scale * self.dimension
            else:
                raise NotImplementedError("Exit code: Incompatible dimensions in 'pdf_proposal_scale'.")

        # Check log_pdf_target and pdf_target
        if self.log_pdf_target is None and self.pdf_target is None:
            raise ValueError('UQpy error: a target function must be provided, in log_pdf_target of pdf_target')
        if isinstance(self.log_pdf_target, list) and len(self.log_pdf_target) != self.dimension:
            raise ValueError('UQpy error: inconsistent dimensions.')
        if isinstance(self.pdf_target, list) and len(self.pdf_target) != self.dimension:
            raise ValueError('UQpy error: inconsistent dimensions.')

        # Check pdf_target_type
        if self.pdf_target_type not in ['joint_pdf', 'marginal_pdf']:
            raise ValueError('pdf_target_type should be "joint_pdf", "marginal_pdf"')

        # Check MMH
        if self.algorithm is 'MMH':
            if (self.pdf_target_type == 'marginal_pdf') and (self.pdf_target_copula is not None):
                raise ValueError('UQpy error: MMH with pdf_target_type="marginal" cannot be used when the'
                                 'target pdf has a copula, use pdf_target_type="joint" instead')

        # If pdf_target or log_pdf_target are given as lists, they should be of the right dimension
        if isinstance(self.log_pdf_target, list):
            if len(self.log_pdf_target) != self.dimension:
                raise ValueError('log_pdf_target given as a list should have length equal to dimension')
            if (self.pdf_target_params is not None) and (len(self.log_pdf_target) != len(self.pdf_target_params)):
                raise ValueError('pdf_target_params should be given as a list of length equal to log_pdf_target')
        if isinstance(self.pdf_target, list):
            if len(self.pdf_target) != self.dimension:
                raise ValueError('pdf_target given as a list should have length equal to dimension')
            if (self.pdf_target_params is not None) and (len(self.pdf_target) != len(self.pdf_target_params)):
                raise ValueError('pdf_target_params should be given as a list of length equal to pdf_target')

        # Define a helper function
        def compute_log_pdf(x, pdf_func, params=None, copula_params=None):
            kwargs_ = {}
            if params is not None:
                kwargs_['params'] = params
            if copula_params is not None:
                kwargs_['copula_params'] = copula_params
            pdf_value = max(pdf_func(x, **kwargs_), 10 ** (-320))
            return np.log(pdf_value)

        # Either pdf_target or log_pdf_target must be defined
        if (self.pdf_target is None) and (self.log_pdf_target is None):
            raise ValueError('The target distribution must be defined, using inputs'
                             ' log_pdf_target or pdf_target.')
        # For MMH with pdf_target_type == 'marginals', pdf_target or its log should be lists
        if (self.algorithm == 'MMH') and (self.pdf_target_type == 'marginal_pdf'):
            kwargs = [{}]*self.dimension
            for j in range(self.dimension):
                if self.pdf_target_params is not None:
                    kwargs[j]['params'] = self.pdf_target_params[j]
                if self.pdf_target_copula_params is not None:
                    kwargs[j]['copula_params'] = self.pdf_target_copula_params[j]

            if self.log_pdf_target is not None:
                if not isinstance(self.log_pdf_target, list):
                    raise ValueError('For MMH algo with pdf_target_type="marginal_pdf", '
                                     'log_pdf_target should be a list')
                if isinstance(self.log_pdf_target[0], str):
                    p_js = [Distribution(dist_name=pdf_target_j) for pdf_target_j in self.pdf_target]
                    try:
                        [p_j.log_pdf(x=self.seed[0, j], **kwargs[j]) for (j, p_j) in enumerate(p_js)]
                        self.log_pdf_target = [partial(p_j.log_pdf, **kwargs[j]) for (j, p_j) in enumerate(p_js)]
                    except AttributeError:
                        raise AttributeError('log_pdf_target given as a list of strings must point to Distributions '
                                             'with an existing log_pdf method.')
                elif callable(self.log_pdf_target[0]):
                    self.log_pdf_target = [partial(pdf_target_j, **kwargs[j]) for (j, pdf_target_j)
                                           in enumerate(self.log_pdf_target)]
                else:
                    raise ValueError('log_pdf_target must be a list of strings or a list of callables')
            else:
                if not isinstance(self.pdf_target, list):
                    raise ValueError('For MMH algo with pdf_target_type="marginal_pdf", '
                                     'pdf_target should be a list')
                if isinstance(self.pdf_target[0], str):
                    p_js = [Distribution(dist_name=pdf_target_j) for pdf_target_j in self.pdf_target]
                    try:
                        [p_j.pdf(x=self.seed[0, j], **kwargs[j]) for (j, p_j) in enumerate(p_js)]
                        self.log_pdf_target = [partial(compute_log_pdf, pdf_func=p_j.pdf, **kwargs[j])
                                               for (j, p_j) in enumerate(p_js)]
                    except AttributeError:
                        raise AttributeError('pdf_target given as a list of strings must point to Distributions '
                                             'with an existing pdf method.')
                elif callable(self.pdf_target[0]):
                    self.log_pdf_target = [partial(compute_log_pdf, pdf_func=pdf_target_j, **kwargs[j])
                                           for (j, pdf_target_j) in enumerate(self.pdf_target)]
                else:
                    raise ValueError('pdf_target must be a list of strings or a list of callables')
        else:
            kwargs = {}
            if self.pdf_target_params is not None:
                kwargs['params'] = self.pdf_target_params
            if self.pdf_target_copula_params is not None:
                kwargs['copula_params'] = self.pdf_target_copula_params

            if self.log_pdf_target is not None:
                if isinstance(self.log_pdf_target, str) or (isinstance(self.log_pdf_target, list)
                                                            and isinstance(self.log_pdf_target[0], str)):
                    p = Distribution(dist_name=self.log_pdf_target, copula=self.pdf_target_copula)
                    try:
                        p.log_pdf(x=self.seed[0, :], **kwargs)
                        self.log_pdf_target = partial(p.log_pdf, **kwargs)
                    except AttributeError:
                        raise AttributeError('log_pdf_target given as a string must point to a Distribution '
                                             'with an existing log_pdf method.')
                elif callable(self.log_pdf_target):
                    self.log_pdf_target = partial(self.log_pdf_target, **kwargs)
                else:
                    raise ValueError('For MH and Stretch, log_pdf_target must be a callable function, '
                                     'a str or list of str')
            else:
                if isinstance(self.pdf_target, str) or (isinstance(self.pdf_target, list)
                                                        and isinstance(self.pdf_target[0], str)):
                    p = Distribution(dist_name=self.pdf_target, copula=self.pdf_target_copula)
                    try:
                        p.pdf(x=self.seed[0, :], **kwargs)
                        self.log_pdf_target = partial(compute_log_pdf, pdf_func=p.pdf, **kwargs)
                    except AttributeError:
                        raise AttributeError('pdf_target given as a string must point to a Distribution '
                                             'with an existing pdf method.')
                elif callable(self.pdf_target):
                    self.log_pdf_target = partial(compute_log_pdf, pdf_func=self.pdf_target, **kwargs)
                else:
                    raise ValueError('For MH and Stretch, pdf_target must be a callable function, '
                                     'a str or list of str')


class MCMC:
    """
        Description:
            Generate samples from arbitrary user-specified probability density function using Markov Chain Monte Carlo.
            Supported algorithms at this time are:
            - Metropolis-Hastings(MH),
            - Modified Metropolis-Hastings (MMH),
            - Affine Invariant Ensemble Sampler with stretch moves (Stretch),
            - DEMC,
            - Delayed Rejection Adaptive Metropolis (DRAM)
            References:
            S.-K. Au and J. L. Beck,“Estimation of small failure probabilities in high dimensions by subset simulation,”
                Probabilistic Eng. Mech., vol. 16, no. 4, pp. 263–277, Oct. 2001.
            J. Goodman and J. Weare, “Ensemble samplers with affine invariance,” Commun. Appl. Math. Comput. Sci.,vol.5,
                no. 1, pp. 65–80, 2010.
            R.C. Smith, "Uncertainty Quantification - Theory, Implementation and Applications", CS&E, 2014
        Input:
            :param dimension: A scalar value defining the dimension of target density function. Default: 1
            :type dimension: int

            :param pdf_target: Target density function from which to draw random samples
            :type pdf_target: (list of) callables

            :param log_pdf_target: Alternative way to define the target pdf, see above.
            :type log_pdf_target: (list of) callables

            :param args_target: Parameters of the target pdf copula (used when calling log_pdf method).
            :type args_target: tuple

            :param algorithm:  Algorithm used to generate random samples.
                            Options:
                                'MH': Metropolis Hastings Algorithm
                                'MMH': Component-wise Modified Metropolis Hastings Algorithm
                                'Stretch': Affine Invariant Ensemble MCMC with stretch moves
                                'DEMC': Affine Invariant Ensemble MCMC with stretch moves
                                'DRAM': Delayed Rejection Adaptive Metropolis
                            Default: 'MH'
            :type algorithm: str

            :param nsamples: Number of samples to generate
            :type nsamples: int

            :param nsamples_per_chain: Number of samples to generate
            :type nsamples_per_chain: int

            :param jump: Number of samples between accepted states of the Markov chain.
                                Default value: 1 (Accepts every state)
            :type: jump: int

            :param nburn: Length of burn-in. Number of samples at the beginning of the chain to discard.
                            This option is only used for the 'MMH' and 'MH' algorithms.
                            Default: nburn = 0
            :type nburn: int

            :param seed: Seed of the Markov chain(s)
                            Default: zeros(1 x dimension) - will raise an error for some algorithms for which the seed
                            must be specified
            :type seed: numpy array of dimension (nchains, dimension)

            :param **algorithm_inputs: Inputs that are algorithm specific - see user manual for a detailed list
            :type **algorithm_inputs: dictionary

            :param save_log_pdf: boolean that indicates whether to save log_pdf_values along with the samples
            :type save_log_pdf: bool, default False

            :param concat_chains_: boolean that indicates whether to concatenate the chains after a run,
                    if True: self.samples will be of size (nchains * nsamples, dimension)
                    if False: self.samples will be of size (nsamples, nchains, dimension)
            :type concat_chains_: bool, default True
        Output:
            :return: MCMC.samples: Set of MCMC samples following the target distribution
            :rtype: MCMC.samples: ndarray

            :return: MCMC.log_pdf_values: Values of
            :rtype: MCMC.log_pdf_values: ndarray

            :return: MCMC.acceptance_rate: Acceptance ratio of the MCMC samples
            :rtype: MCMC.acceptance_rate: float

    """

    # Authors: Audrey Olivier, Michael D. Shields, Mohit Chauhan, Dimitris G. Giovanis
    # Updated: 04/08/2019 by Audrey Olivier

    def __init__(self, dimension=1, pdf_target=None, log_pdf_target=None, args_target=None,
                 algorithm='MH', seed=None, nsamples=None, nsamples_per_chain=None, nburn=0, jump=1,
                 save_log_pdf=False, verbose=False, concat_chains_=True, **algorithm_inputs):

        if not (isinstance(dimension, int) and dimension >= 1):
            raise TypeError('dimension should be an integer >= 1')
        if not (isinstance(nburn, int) and nburn >= 0):
            raise TypeError('nburn should be an integer >= 0')
        if not (isinstance(jump, int) and jump >= 1):
            raise TypeError('jump should be an integer >= 1')
        self.dimension, self.nburn, self.jump = dimension, nburn, jump
        self.seed = self.preprocess_seed(seed, dim=self.dimension)    # check type and assign default [0., ... 0.]
        self.nchains = self.seed.shape[0]

        ##### ADDED MDS 1/21/20
        self.log_pdf_target = log_pdf_target
        self.pdf_target = pdf_target
        self.args_target = args_target

        # Check target pdf
        self.evaluate_log_target, self.evaluate_log_target_marginals = self.preprocess_target(
            pdf=pdf_target, log_pdf=log_pdf_target, args=args_target)
        self.save_log_pdf = save_log_pdf
        self.concat_chains_ = concat_chains_
        self.verbose = verbose
        self.algorithm = algorithm
        self.algorithm_inputs = algorithm_inputs

        # Do algorithm dependent initialization
        if algorithm.lower() == 'mh':
            self.init_mh()
        elif algorithm.lower() == 'mmh':
            self.init_mmh()
        elif algorithm.lower() == 'stretch':
            self.init_stretch()
        elif algorithm.lower() == 'dram':
            self.init_dram()
        elif algorithm.lower() == 'dream':
            self.init_dream()
        else:
            raise NotImplementedError('MCMC algorithms currently supported in UQpy are: MH, MMH, Stretch, DEMC, DRAM.')

        # Initialize a few more variables
        self.samples = None
        self.log_pdf_values = None
        self.acceptance_rate = [0.] * self.nchains

        if self.verbose:
            print('Initialization of mcmc algorithm ' + self.algorithm + ' completed.')

        # If nsamples is provided, run the algorithm
        if (nsamples is not None) or (nsamples_per_chain is not None):
            self.run(nsamples=nsamples, nsamples_per_chain=nsamples_per_chain)

    def run(self, nsamples=None, nsamples_per_chain=None):
        """ Run MCMC algorithm. If run was called before, new samples are appended to self.samples, otherwise
        self.samples is created from scratch. """

        # Compute nsamples from nsamples_per_chain or vice-versa
        nsamples, nsamples_per_chain = self.preprocess_nsamples(nchains=self.nchains, nsamples=nsamples,
                                                                nsamples_per_chain=nsamples_per_chain)
        # Initialize the runs: allocate space for the new samples and log pdf values
        nsims, current_state = self.initialize_samples(nsamples_per_chain=nsamples_per_chain)

        if self.verbose:
            print('Running MCMC...')
        # Run nsims iterations of the MCMC algorithm, starting at current_state
        if self.algorithm.lower() == 'mh':
            self.run_mh(nsims, current_state)
        elif self.algorithm.lower() == 'mmh':
            self.run_mmh(nsims, current_state)
        elif self.algorithm.lower() == 'stretch':
            self.run_stretch(nsims, current_state)
        elif self.algorithm.lower() == 'dram':
            self.run_dram(nsims, current_state)
        elif self.algorithm.lower() == 'dream':
            self.run_dream(nsims, current_state)
        else:
            warnings.warn('This algorithm is not (yet!) supported.')
        if self.verbose:
            print('MCMC run successfully !')

        # Concatenate chains maybe
        if self.concat_chains_:
            self.concatenate_chains()

    ####################################################################################################################
    # Functions for MH algorithm: init_mh and run_mh
    def init_mh(self):
        """ Check MH algorithm inputs """

        # MH algorithm inputs: proposal and proposal_params
        names = ['proposal', 'proposal_params', 'proposal_is_symmetric']

        # print Warning if certain inputs are not supposed to be here
        for key in self.algorithm_inputs.keys():
            if key not in names:
                print('!!! Warning !!! Input '+key+' not used in MH algorithm - used inputs are ' + ', '.join(names))

        # Assign a default: gaussian with zero mean and unit variance in all directions
        if 'proposal' not in self.algorithm_inputs.keys():
            self.algorithm_inputs['proposal'] = Distribution(dist_name=['normal'] * self.dimension,
                                                             params=[[0., 1.]] * self.dimension)
            self.algorithm_inputs['proposal_is_symmetric'] = True

        # If the proposal is provided, check it (Distribution object, has rvs and log pdf or pdf methods, update params)
        else:
            proposal = self.algorithm_inputs['proposal']
            proposal_params = None
            if 'proposal_params' in self.algorithm_inputs.keys():
                proposal_params = self.algorithm_inputs['proposal_params']
            proposal = self.check_methods_proposal(proposal, proposal_params)
            self.algorithm_inputs['proposal'] = proposal
            #del self.algorithm_inputs['proposal_params']

        # check the symmetry of proposal, assign False as default
        if 'proposal_is_symmetric' not in self.algorithm_inputs.keys():
            self.algorithm_inputs['proposal_is_symmetric'] = False

    def run_mh(self, nsims, current_state):
        """ Run ns_per_chain * jump + nburn iterations  """
        current_log_pdf = self.evaluate_log_target(current_state)

        # Loop over the samples
        for iter_nb in range(nsims):

            # Sample candidate
            candidate = current_state + self.algorithm_inputs['proposal'].rvs(nsamples=self.nchains)

            # Compute log_pdf_target of candidate sample
            log_p_candidate = self.evaluate_log_target(candidate)

            # Compute acceptance ratio
            if self.algorithm_inputs['proposal_is_symmetric']:    # proposal is symmetric
                log_ratios = log_p_candidate - current_log_pdf
            else:    # If the proposal is non-symmetric, one needs to account for it in computing acceptance ratio
                log_proposal_ratio = self.algorithm_inputs['proposal'].log_pdf(candidate - current_state) - \
                                     self.algorithm_inputs['proposal'].log_pdf(current_state - candidate)
                log_ratios = log_p_candidate - current_log_pdf - log_proposal_ratio

            # Compare candidate with current sample and decide or not to keep the candidate (loop over nc chains)
            accept_vec = np.zeros((self.nchains, ))    # this vector will be used to compute accept_ratio of each chain
            for nc, (cand, log_p_cand, r_) in enumerate(zip(candidate, log_p_candidate, log_ratios)):
                accept = np.log(np.random.random()) < r_
                if accept:
                    current_state[nc, :] = cand
                    current_log_pdf[nc] = log_p_cand
                    accept_vec[nc] = 1.

            # Save the current state if needed, update acceptance rate
            self.update_samples(current_state, current_log_pdf)
            # Update the acceptance rate
            self.update_acceptance_rate(accept_vec)
            # update the total number of iterations
            self.total_iterations += 1

    ####################################################################################################################
    # Functions for MMH algorithm: init_mmh and iterations_mmh
    def init_mmh(self):
        """ Perform some checks and initialize the MMH algorithm """

        # Algorithms inputs are pdf_target_type, proposal_type and proposal_scale.
        used_inputs = ['proposal', 'proposal_params', 'proposal_is_symmetric']
        for key in self.algorithm_inputs.keys():
            if key not in used_inputs:
                warnings.warn('Input ' + key + ' not used in MMH algorithm - used inputs are: '+', '.join(used_inputs))

        # If proposal is not provided: set it as a list of standard gaussians
        if 'proposal' not in self.algorithm_inputs.keys():
            self.algorithm_inputs['proposal'] = [Distribution('normal', params=[0., 1.])] * self.dimension
            self.algorithm_inputs['proposal_is_symmetric'] = [True] * self.dimension

        # Proposal is provided, check it
        else:
            proposal = self.algorithm_inputs['proposal']
            if not isinstance(proposal, list):  # only one Distribution is provided, check it and transform it to a list
                proposal_params = None
                if 'proposal_params' in self.algorithm_inputs.keys():
                    proposal_params = self.algorithm_inputs['proposal_params']
                proposal = self.check_methods_proposal(proposal, proposal_params)
                self.algorithm_inputs['proposal'] = [proposal] * self.dimension
            else:    # a list of proposals is provided
                if len(proposal) != self.dimension:
                    raise ValueError('proposal given as a list should be of length dimension')
                proposal_params = [None] * self.dimension
                if 'proposal_params' in self.algorithm_inputs.keys():
                    proposal_params = self.algorithm_inputs['proposal_params']
                    if not (isinstance(proposal_params, list) and len(proposal_params) == self.dimension):
                        raise TypeError('MMH: proposal_params should be a list of same length as proposal')
                marginal_proposals = [self.check_methods_proposal(p, p_params)
                                      for (p, p_params) in zip(proposal, proposal_params)]
                self.algorithm_inputs['proposal'] = marginal_proposals

        # check the symmetry of proposal, assign False as default
        if 'proposal_is_symmetric' not in self.algorithm_inputs.keys():
            self.algorithm_inputs['proposal_is_symmetric'] = [False] * self.dimension
        else:
            b = self.algorithm_inputs['proposal_is_symmetric']
            if isinstance(b, bool):
                self.algorithm_inputs['proposal_is_symmetric'] = [b] * self.dimension
            elif isinstance(b, list) and all(isinstance(b_, bool) for b_ in b):
                pass
            else:
                raise TypeError('MMH: proposal_is_symmetric should be a (list of) boolean(s)')

    def run_mmh(self, nsims, current_state):
        # Loop over the samples

        # The target pdf is provided via its marginals
        if self.evaluate_log_target_marginals is not None:
            # Evaluate the current log_pdf
            current_log_p_marginals = [self.evaluate_log_target_marginals[j](current_state[:, j, np.newaxis])
                                       for j in range(self.dimension)]
            for iter_nb in range(nsims):
                # Sample candidate (independently in each dimension)
                accept_vec = np.zeros((self.nchains, ))
                for j in range(self.dimension):
                    candidate_j = current_state[:, j, np.newaxis] + self.algorithm_inputs['proposal'][j].rvs(
                        nsamples=self.nchains)

                    # Compute log_pdf_target of candidate sample
                    log_p_candidate_j = self.evaluate_log_target_marginals[j](candidate_j)

                    # Compute acceptance ratio
                    if self.algorithm_inputs['proposal_is_symmetric'][j]:  # proposal is symmetric
                        log_ratios = log_p_candidate_j - current_log_p_marginals[j]
                    else:  # If the proposal is non-symmetric, one needs to account for it in computing acceptance ratio
                        log_prop_j = self.algorithm_inputs['proposal'][j].log_pdf
                        log_proposal_ratio = log_prop_j(candidate_j - current_state[:, j, np.newaxis]) - \
                                             log_prop_j(current_state[:, j, np.newaxis] - candidate_j)
                        log_ratios = log_p_candidate_j - current_log_p_marginals[j] - log_proposal_ratio

                    # Compare candidate with current sample and decide or not to keep the candidate
                    for nc, (cand, log_p_cand, r_) in enumerate(zip(candidate_j, log_p_candidate_j, log_ratios)):
                        accept = np.log(np.random.random()) < r_
                        if accept:
                            current_state[nc, j] = cand
                            current_log_p_marginals[j][nc] = log_p_cand
                            accept_vec[nc] += 1. / self.dimension

                # Save the current state if needed, update acceptance rate
                self.update_samples(current_state, np.sum(np.array(current_log_p_marginals), axis=0))
                # Update the acceptance rate
                self.update_acceptance_rate(accept_vec)
                # update the total number of iterations
                self.total_iterations += 1

        # The target pdf is provided as a joint pdf
        else:
            current_log_pdf = self.evaluate_log_target(current_state)
            for iter_nb in range(nsims):

                accept_vec = np.zeros((self.nchains,))
                candidate = np.copy(current_state)
                for j in range(self.dimension):
                    candidate_j = current_state[:, j, np.newaxis] + self.algorithm_inputs['proposal'][j].rvs(
                        nsamples=self.nchains)
                    candidate[:, j] = candidate_j[:, 0]

                    # Compute log_pdf_target of candidate sample
                    log_p_candidate = self.evaluate_log_target(candidate)

                    # Compare candidate with current sample and decide or not to keep the candidate
                    if self.algorithm_inputs['proposal_is_symmetric'][j]:  # proposal is symmetric
                        log_ratios = log_p_candidate - current_log_pdf
                    else:  # If the proposal is non-symmetric, one needs to account for it in computing acceptance ratio
                        log_prop_j = self.algorithm_inputs['proposal'][j].log_pdf
                        log_proposal_ratio = log_prop_j(candidate_j - current_state[:, j, np.newaxis]) - \
                                             log_prop_j(current_state[:, j, np.newaxis] - candidate_j)
                        log_ratios = log_p_candidate - current_log_pdf - log_proposal_ratio
                    for nc, (cand, log_p_cand, r_) in enumerate(zip(candidate_j, log_p_candidate, log_ratios)):
                        accept = np.log(np.random.random()) < r_
                        if accept:
                            current_state[nc, j] = cand
                            current_log_pdf[nc] = log_p_cand
                            accept_vec[nc] += 1. / self.dimension
                        else:
                            candidate[:, j] = current_state[:, j]

                # Save the current state if needed, update acceptance rate
                self.update_samples(current_state, current_log_pdf)
                # Update the acceptance rate
                self.update_acceptance_rate(accept_vec)
                # update the total number of iterations
                self.total_iterations += 1
        return None

    ####################################################################################################################
    # Functions for Stretch algorithm: init_stretch and iterations_stretch
    def init_stretch(self):
        """ Perform some checks and initialize the Stretch algorithm """

        # Check nchains = ensemble size for the Stretch algorithm
        if self.nchains < 2:
            raise ValueError('For the Stretch algorithm, a seed must be provided with at least two samples.')

        # Check Stretch algorithm inputs: proposal_type and proposal_scale
        for key in self.algorithm_inputs.keys():
            if key not in ['scale']:  # remove inputs that are not being used
                print('!!! Warning !!! Input ' + key + ' not used in Stretch algorithm - used input is scale')
        if 'scale' not in self.algorithm_inputs.keys():
            self.algorithm_inputs['scale'] = 2.
        if not isinstance(self.algorithm_inputs['scale'], (float, int)):
            raise ValueError('For Stretch, algorithm input "scale" should be a float.')

    def run_stretch(self, nsims, current_state):
        # Evaluate the current log_pdf and initialize acceptance ratio
        current_log_pdf = self.evaluate_log_target(current_state)

        # Start the loop over nsamples - this code uses the parallel version of the stretch algorithm
        all_inds = np.arange(self.nchains)
        inds = all_inds % 2
        for iter_nb in range(nsims):

            accept_vec = np.zeros((self.nchains, ))
            # Separate the full ensemble into two sets, use one as a complementary ensemble to the other and vice-versa
            for split in range(2):
                S1 = (inds == split)

                # Get current and complementary sets
                sets = [current_state[inds == j, :] for j in range(2)]
                s, c = sets[split], sets[1 - split]  # current and complementary sets respectively
                Ns, Nc = len(s), len(c)

                # Sample new state for S1 based on S0 and vice versa
                zz = ((self.algorithm_inputs['scale'] - 1.) * np.random.rand(Ns, 1) + 1) ** 2. / \
                     self.algorithm_inputs['scale']  # sample Z
                factors = (self.dimension - 1.) * np.log(zz)  # compute log(Z ** (d - 1))
                rint = np.random.choice(Nc, size=(Ns,), replace=True)  # sample X_{j} from complementary set
                candidates = c[rint, :] - (c[rint, :] - s) * np.tile(zz, [1, self.dimension])  # new candidates

                # Compute new likelihood, can be done in parallel :)
                logp_candidates = self.evaluate_log_target(candidates)

                # Compute acceptance rate
                for j, f, lpc, candidate in zip(all_inds[S1], factors, logp_candidates, candidates):
                    accept = np.log(np.random.rand()) < f + lpc - current_log_pdf[j]
                    if accept:
                        current_state[j] = candidate
                        current_log_pdf[j] = lpc
                        accept_vec[j] += 1.

            # Save the current state if needed, update acceptance rate
            self.update_samples(current_state, current_log_pdf)
            # Update the acceptance rate
            self.update_acceptance_rate(accept_vec)
            # update the total number of iterations
            self.total_iterations += 1
        return None

    ####################################################################################################################
    # Functions from DRAM algorithm
    def init_dram(self):
        """ Perform some checks and initialize the DRAM algorithm """

        # The inputs to this algorithm are the initial_cov, k0, sp and gamma_2
        used_ins = ['initial_cov', 'k0', 'sp', 'gamma_2', 'save_cov']
        for key in self.algorithm_inputs.keys():
            if key not in used_ins:
                print('!!! Warning !!! Input ' + key + ' not used in DE-MC algorithm - used inputs are ' +
                      ', '.join(used_ins))
        # Check the initial covariance
        if 'initial_cov' not in self.algorithm_inputs:
            self.algorithm_inputs['initial_cov'] = np.eye(self.dimension)
        if not(isinstance(self.algorithm_inputs['initial_cov'], np.ndarray)
               and self.algorithm_inputs['initial_cov'].shape == (self.dimension, self.dimension)):
            raise TypeError('DRAM: initial_cov should be a 2D ndarray of shape (dimension, dimension)')

        # Check the other parameters
        keys = ['k0', 'sp', 'gamma_2', 'save_cov']
        defaults = [100, 2.38 ** 2 / self.dimension, 1. / 5., False]
        types = [int, (float, int), (float, int), bool]
        for (key, default_val, type_) in zip(keys, defaults, types):
            if key not in self.algorithm_inputs.keys():
                self.algorithm_inputs[key] = default_val
            elif not isinstance(self.algorithm_inputs[key], type_):
                raise TypeError('Wrong type for DRAM algo parameter ' + key)
        if self.algorithm_inputs['save_cov']:
            self.adaptive_covariance = [self.algorithm_inputs['initial_cov']]

    def run_dram(self, nsims, current_state):
        # Evaluate the current log_pdf and initialize acceptance ratio
        current_log_pdf = self.evaluate_log_target(current_state)

        # Initialize scale parameter
        sample_mean = np.zeros((self.dimension, ))
        sample_covariance = np.zeros((self.dimension, self.dimension))
        current_covariance = self.algorithm_inputs['initial_cov']
        mvp, mvp_DR = Distribution('mvnormal'), Distribution('mvnormal')

        # Loop over the samples
        for iter_nb in range(nsims):
            # compute the scale parameter

            # Sample candidate
            mvp.update_params(params=[np.zeros((self.dimension, )), current_covariance])
            candidate = current_state + mvp.rvs(nsamples=self.nchains)

            # Compute log_pdf_target of candidate sample
            log_p_candidate = self.evaluate_log_target(candidate)

            # Compare candidate with current sample and decide or not to keep the candidate (loop over nc chains)
            accept_vec = np.zeros((self.nchains, ))
            inds_DR = []   # indices of chains that will undergo delayed rejection
            for nc, (cand, log_p_cand, log_p_curr) in enumerate(zip(candidate, log_p_candidate, current_log_pdf)):
                accept = np.log(np.random.random()) < log_p_cand - log_p_curr
                if accept:
                    current_state[nc, :] = cand
                    current_log_pdf[nc] = log_p_cand
                    accept_vec[nc] += 1.
                else:    # enter delayed rejection
                    inds_DR.append(nc)    # these indices will enter the delayed rejection part

            if len(inds_DR) > 0:   # performed delayed rejection for some samples
                current_states_DR = np.array([current_state[nc, :] for nc in range(self.nchains) if nc in inds_DR])
                candidates_DR = np.array([candidate[nc, :] for nc in range(self.nchains) if nc in inds_DR])

                # Sample other candidates closer to the current one
                params_DR = [np.zeros((self.dimension, )),
                             self.algorithm_inputs['gamma_2'] ** 2 * current_covariance]
                mvp_DR.update_params(params=params_DR)
                candidate2 = current_states_DR + mvp_DR.rvs(nsamples=len(inds_DR))
                # Evaluate their log_target
                log_p_candidate2 = self.evaluate_log_target(candidate2)
                log_prop_cand_cand2 = mvp.log_pdf(candidates_DR - candidate2)
                log_prop_cand_curr = mvp.log_pdf(candidates_DR - current_states_DR)
                # Accept or reject
                for (nc, cand2, log_p_cand2, J1, J2) in zip(inds_DR, candidate2, log_p_candidate2, log_prop_cand_cand2,
                                                            log_prop_cand_curr):
                    alpha_cand_cand2 = min(1., np.exp(log_p_candidate[nc] - log_p_cand2))
                    alpha_cand_curr = min(1., np.exp(log_p_candidate[nc] - current_log_pdf[nc]))
                    log_alpha2 = log_p_cand2 - current_log_pdf[nc] + J1 - J2 + \
                                 np.log(max(1. - alpha_cand_cand2, 10 ** (-320))) \
                                 - np.log(max(1. - alpha_cand_curr, 10 ** (-320)))
                    accept = np.log(np.random.random()) < min(0., log_alpha2)
                    if accept:
                        current_state[nc, :] = cand2
                        current_log_pdf[nc] = log_p_cand2
                        accept_vec[nc] += 1.

            # Adaptive part: update the covariance
            for nc in range(self.nchains):
                # update covariance
                sample_mean, sample_covariance = recursive_update_mean_covariance(
                    n=self.total_iterations + 1, new_sample=current_state[nc, :], previous_mean=sample_mean,
                    previous_covariance=sample_covariance)
                if (self.total_iterations + 1) % self.algorithm_inputs['k0'] == 0:
                    current_covariance = self.algorithm_inputs['sp'] * sample_covariance + \
                                         1e-6 * np.eye(self.dimension)
                    if self.algorithm_inputs['save_cov']:
                        self.adaptive_covariance.append(current_covariance)

            # Save the current state if needed, update acceptance rate
            self.update_samples(current_state, current_log_pdf)
            # Update the acceptance rate
            self.update_acceptance_rate(accept_vec)
            # update the total number of iterations
            self.total_iterations += 1

    ####################################################################################################################
    # Functions for DREAM algorithm
    def init_dream(self):
        """ Perform some checks and initialize the DREAM algorithm """

        # Check nb of chains
        if self.nchains < 2:
            raise ValueError('For the DREAM algorithm, a seed must be provided with at least two samples.')

        # The algorithm inputs are: jump rate gamma - default is 3, c and c_star are parameters involved in the
        # differential evolution part of the algorithm - c_star should be small compared to the width of the target,
        # n_CR is the number of crossover probabilities - default 3, and p_g: prob(gamma=1) - default is 0.2
        # adapt_CR = (iter_max, rate) governs the adapation of crossover probabilities (default: no adaptation)
        # check_chains = (iter_max, rate) governs the discrading of outlier chains (default: no check on outlier chains)
        names = ['delta', 'c', 'c_star', 'n_CR', 'p_g', 'adapt_CR', 'check_chains']
        defaults = [3, 0.1, 1e-6, 3, 0.2, (-1, 1), (-1, 1)]
        types = [int, (float, int), (float, int), int, float, tuple, tuple]
        for key in self.algorithm_inputs.keys():
            if key not in names:
                print('!!! Warning !!! Input ' + key + ' not used in DREAM algorithm - used inputs are ' +
                      ', '.join(names))
        for key, default_value, typ in zip(names, defaults, types):
            if key not in self.algorithm_inputs.keys():
                self.algorithm_inputs[key] = default_value
            if not isinstance(self.algorithm_inputs[key], typ):
                raise TypeError('Wrong type for input ' + key)
        if self.algorithm_inputs['n_CR'] > self.dimension:
            self.algorithm_inputs['n_CR'] = self.dimension
        for key in ['adapt_CR', 'check_chains']:
            if len(self.algorithm_inputs[key])!=2 or (not all(isinstance(i, (int, float))
                                                              for i in self.algorithm_inputs[key])):
                raise TypeError('Inputs adapt_CR and check_chains should be tuples of 2 integers.')


    def run_dream(self, nsims, current_state):
        # Initialize some variables
        delta, c, c_star, n_CR, p_g = self.algorithm_inputs['delta'], self.algorithm_inputs['c'], \
                                      self.algorithm_inputs['c_star'], self.algorithm_inputs['n_CR'], \
                                      self.algorithm_inputs['p_g']
        adapt_CR = self.algorithm_inputs['adapt_CR']
        check_chains = self.algorithm_inputs['check_chains']
        J, n_id = np.zeros((n_CR,)), np.zeros((n_CR,))
        R = np.array([np.setdiff1d(np.arange(self.nchains), j) for j in range(self.nchains)])
        CR = np.arange(1, n_CR + 1) / n_CR
        pCR = np.ones((n_CR,)) / n_CR

        # Evaluate the current log_pdf and initialize acceptance ratio
        current_log_pdf = self.evaluate_log_target(current_state)

        # dynamic part: evolution of chains
        for iter_nb in range(nsims):

            draw = np.argsort(np.random.rand(self.nchains - 1, self.nchains), axis=0)
            dX = np.zeros_like(current_state)
            lmda = np.random.uniform(low=-c, high=c, size=(self.nchains,))
            std_x_tmp = np.std(current_state, axis=0)

            D = np.random.choice(delta, size=(self.nchains,), replace=True)
            as_ = [R[j, draw[slice(D[j]), j]] for j in range(self.nchains)]
            bs_ = [R[j, draw[slice(D[j], 2 * D[j], 1), j]] for j in range(self.nchains)]
            id = np.random.choice(n_CR, size=(self.nchains, ), replace=True, p=pCR)
            z = np.random.rand(self.nchains, self.dimension)
            A = [np.where(z_j < CR[id_j])[0] for (z_j, id_j) in zip(z, id)]  # subset A of selected dimensions
            d_star = np.array([len(A_j) for A_j in A])
            for j in range(self.nchains):
                if d_star[j] == 0:
                    A[j] = np.array([np.argmin(z[j])])
                    d_star[j] = 1
            gamma_d = 2.38 / np.sqrt(2 * (D + 1) * d_star)
            g = [np.random.choice([gamma_d[j], 1], size=1, replace=True, p=[1 - p_g, p_g]) for j in range(self.nchains)]
            for j in range(self.nchains):
                for i in A[j]:
                    dX[j, i] = c_star * np.random.randn() + \
                               (1 + lmda[j]) * g[j] * np.sum(current_state[as_[j], i] - current_state[bs_[j], i])
            candidates = current_state + dX

            # Evaluate log likelihood of candidates
            logp_candidates = self.evaluate_log_target(candidates)

            # Accept or reject
            accept_vec = np.zeros((self.nchains, ))
            for nc, (lpc, candidate, log_p_curr) in enumerate(zip(logp_candidates, candidates, current_log_pdf)):
                accept = np.log(np.random.random()) < lpc - log_p_curr
                if accept:
                    current_state[nc, :] = candidate
                    current_log_pdf[nc] = lpc
                    accept_vec[nc] = 1.
                else:
                    dX[nc, :] = 0
                J[id[nc]] = J[id[nc]] + np.sum((dX[nc, :] / std_x_tmp) ** 2)
                n_id[id[nc]] += 1

            # Save the current state if needed, update acceptance rate
            self.update_samples(current_state, current_log_pdf)
            # Update the acceptance rate
            self.update_acceptance_rate(accept_vec)
            # update the total number of iterations
            self.total_iterations += 1

            # update selection cross prob
            if self.total_iterations < adapt_CR[0] and self.total_iterations % adapt_CR[1] == 0:
                pCR = J / n_id
                pCR /= sum(pCR)
            # check outlier chains (only if you have saved at least 100 values already)
            if (self.current_sample_index * self.nchains >= 100) and \
                    (self.total_iterations < check_chains[0]) and (self.total_iterations % check_chains[1] == 0):
                self.check_outlier_chains(replace_with_best=True)
        return None

    def check_outlier_chains(self, replace_with_best=False):
        if not self.save_log_pdf:
            return ValueError('attribute save_log_pdf must be True in order to check outlier chains')
        start_ = self.current_sample_index // 2
        avgs_logpdf = np.mean(self.log_pdf_values[start_:], axis=0)
        best_ = np.argmax(avgs_logpdf)
        avg_sorted = np.sort(avgs_logpdf)
        ind1, ind3 = 1 + round(0.25 * self.nchains), 1 + round(0.75 * self.nchains)
        q1, q3 = avg_sorted[ind1], avg_sorted[ind3]
        qr = q3 - q1

        outlier_num = 0
        for j in range(self.nchains):
            if avgs_logpdf[j] < q1 - 2.0 * qr:
                outlier_num += 1
                if replace_with_best:
                    self.samples[start_:, j, :] = self.samples[start_:, best_, :]
                    self.log_pdf_values[start_:, j] = self.log_pdf_values[start_:, best_]
                else:
                    print('Chain {} is an outlier chain'.format(j))
        if self.verbose and outlier_num > 0:
            print('Detected {} outlier chains'.format(outlier_num))

    ####################################################################################################################
    # Helper functions that can be used by all algorithms
    # Methods update_samples, update_accept_ratio and sample_candidate_from_proposal can be called in the run stage.
    # Methods preprocess_target, preprocess_proposal, check_seed and check_integers can be called in the init stage.

    def concatenate_chains(self):
        # Concatenate chains so that samples go from (nsamples, nchains, dimension) to (nsamples * nchains, dimension)
        self.samples = self.samples.reshape((-1, self.dimension), order='C')
        if self.save_log_pdf:
            self.log_pdf_values = self.log_pdf_values.reshape((-1, ), order='C')
        return None

    def unconcatenate_chains(self):
        # Inverse of concatenate_chains method
        self.samples = self.samples.reshape((-1, self.nchains, self.dimension), order='C')
        if self.save_log_pdf:
            self.log_pdf_values = self.log_pdf_values.reshape((-1, self.nchains), order='C')
        return None

    def initialize_samples(self, nsamples_per_chain):
        """ Allocate space for samples and log likelihood values, initialize sample_index, acceptance ratio
        If some samples already exist, allocate space to append new samples to the old ones """
        if self.samples is None:    # very first call of run, set current_state as the seed and initialize self.samples
            self.samples = np.zeros((nsamples_per_chain, self.nchains, self.dimension))
            if self.save_log_pdf:
                self.log_pdf_values = np.zeros((nsamples_per_chain, self.nchains))
            current_state = np.zeros_like(self.seed)
            np.copyto(current_state, self.seed)
            if self.nburn == 0:    # save the seed
                self.samples[0, :, :] = current_state
                if self.save_log_pdf:
                    self.log_pdf_values[0, :] = self.evaluate_log_target(current_state)
                self.current_sample_index = 1
                self.total_iterations = 1  # total nb of iterations, grows if you call run several times
                nsims = self.jump * nsamples_per_chain - 1
            else:
                self.current_sample_index = 0
                self.total_iterations = 0  # total nb of iterations, grows if you call run several times
                nsims = self.nburn + self.jump * nsamples_per_chain

        else:    # fetch previous samples to start the new run, current state is last saved sample
            if len(self.samples.shape) == 2:   # the chains were previously concatenated
                self.unconcatenate_chains()
            current_state = self.samples[-1]
            self.samples = np.concatenate(
                [self.samples, np.zeros((nsamples_per_chain, self.nchains, self.dimension))], axis=0)
            if self.save_log_pdf:
                self.log_pdf_values = np.concatenate(
                    [self.log_pdf_values, np.zeros((nsamples_per_chain, self.nchains))], axis=0)
            nsims = self.jump * nsamples_per_chain
        return nsims, current_state

    def update_samples(self, current_state, current_log_pdf):
        # Update the chain, only if burn-in is over and the sample is not being jumped over
        if self.total_iterations >= self.nburn and (self.total_iterations-self.nburn) % self.jump == 0:
            self.samples[self.current_sample_index, :, :] = current_state
            if self.save_log_pdf:
                self.log_pdf_values[self.current_sample_index, :] = current_log_pdf
            self.current_sample_index += 1

    def update_acceptance_rate(self, new_accept=None):
        # Use an iterative function to update the acceptance rate
        self.acceptance_rate = [na / (self.total_iterations+1) + self.total_iterations / (self.total_iterations+1) * a
                                for (na, a) in zip(new_accept, self.acceptance_rate)]

    @staticmethod
    def preprocess_target(log_pdf, pdf, args):
        """ This function transforms the log_pdf, pdf, args inputs into a function that evaluates log_pdf_target(x)
        for a given x. """
        # log_pdf is provided
        if log_pdf is not None:
            if callable(log_pdf):
                if args is None:
                    args = ()
                evaluate_log_pdf = (lambda x: log_pdf(x, *args))
                evaluate_log_pdf_marginals = None
            elif isinstance(log_pdf, list) and (all(callable(p) for p in log_pdf)):

                if args is None:
                    args = [()] * len(log_pdf)
                if not (isinstance(args, list) and len(args) == len(log_pdf)):
                    raise ValueError('When log_pdf_target is a list, args should be a list (of tuples) of same length.')
                evaluate_log_pdf_marginals = list(map(lambda i: lambda x: log_pdf[i](x, *args[i]), range(len(log_pdf))))
                #evaluate_log_pdf_marginals = [partial(log_pdf_, *args_) for (log_pdf_, args_) in zip(log_pdf, args)]
                evaluate_log_pdf = (lambda x: np.sum(
                    [log_pdf[i](x[:, i, np.newaxis], *args[i]) for i in range(len(log_pdf))]))
            else:
                raise TypeError('log_pdf_target must be a callable or list of callables')
        # pdf is provided
        elif pdf is not None:
            if callable(pdf):
                if args is None:
                    args = ()
                evaluate_log_pdf = (lambda x: np.log(np.maximum(pdf(x, *args), 10 ** (-320) * np.ones((x.shape[0],)))))
                evaluate_log_pdf_marginals = None
            elif isinstance(pdf, (list, tuple)) and (all(callable(p) for p in pdf)):
                if args is None:
                    args = [()] * len(pdf)
                if not (isinstance(args, (list, tuple)) and len(args) == len(pdf)):
                    raise ValueError('When pdf_target is given as a list, args should also be a list of same length.')
                evaluate_log_pdf_marginals = list(
                    map(lambda i: lambda x: np.log(np.maximum(pdf[i](x, *args[i]),
                                                              10 ** (-320) * np.ones((x.shape[0],)))),
                        range(len(pdf))
                        ))
                evaluate_log_pdf = (lambda x: np.sum(
                    [np.log(np.maximum(pdf[i](x[:, i, np.newaxis], *args[i]), 10**(-320)*np.ones((x.shape[0],))))
                     for i in range(len(log_pdf))]))
                #evaluate_log_pdf = None
            else:
                raise TypeError('pdf_target must be a callable or list of callables')
        else:
            raise ValueError('log_pdf_target or pdf_target should be provided.')
        return evaluate_log_pdf, evaluate_log_pdf_marginals

    @staticmethod
    def preprocess_nsamples(nchains, nsamples=None, nsamples_per_chain=None):
        """ Compute nsamples_per_chain from nsamples and vice-versa """
        if ((nsamples is not None) and (nsamples_per_chain is not None)) or (
                nsamples is None and nsamples_per_chain is None):
            raise ValueError('Either nsamples or nsamples_per_chain must be provided (not both)')
        if nsamples is not None:
            if not (isinstance(nsamples, int) and nsamples >= 0):
                raise TypeError('nsamples must be an integer >= 0.')
            nsamples_per_chain = nsamples // nchains
        else:
            if not (isinstance(nsamples_per_chain, int) and nsamples_per_chain >= 0):
                raise TypeError('nsamples_per_chain must be an integer >= 0.')
            nsamples = nsamples_per_chain * nchains
        return nsamples, nsamples_per_chain

    @staticmethod
    def preprocess_seed(seed, dim):
        """ Check the dimension of seed, assign [0., 0., ..., 0.] if not provided. """
        if seed is None:
            seed = np.zeros((1, dim))
        else:
            try:
                seed = np.array(seed, dtype=float).reshape((-1, dim))
            except:
                raise TypeError('Input seed should be a nd array of dimensions (?, dimension).')
        return seed

    @staticmethod
    def check_methods_proposal(proposal, proposal_params=None):
        """ Check that the given proposal distribution has 1) a rvs method and 2) a log pdf or pdf method
        Used in the MH and MMH initializations"""
        if not isinstance(proposal, Distribution):
            raise TypeError('proposal should be a Distribution object')
        if proposal_params is not None:
            proposal.update_params(params=proposal_params)
        if not hasattr(proposal, 'rvs'):
            raise AttributeError('The proposal should have an rvs method')
        if not hasattr(proposal, 'log_pdf'):
            if not hasattr(proposal, 'pdf'):
                raise AttributeError('The proposal should have a log_pdf or pdf method')
            proposal.log_pdf = lambda x: np.log(np.maximum(proposal.pdf(x), 10 ** (-320) * np.ones((x.shape[0],))))
        return proposal


########################################################################################################################
########################################################################################################################
#                                         Importance Sampling
########################################################################################################################

class IS:
    """

        Description:

            Perform Importance Sampling (IS) of independent random variables given a target and a
            proposal distribution.

        Input:

            :param proposal: proposal to sample from: this Distribution object must have an rvs method and a log_pdf (
                             or pdf) methods
            :type proposal: Distribution object

            :param proposal_params: parameters of the proposal distribution
            :type proposal_params: list

            :param log_pdf_target: callable that evaluates the target log pdf
            :type log_pdf_target: callable

            :param pdf_target: callable that evaluates the target pdf (log_pdf_target is preferred though)
            :type pdf_target: callable

            :param args_target: arguments of the target log_pdf (pdf) callable - i.e., log pdf target at x is evaluated
                                as log_pdf_target(x, *args)
            :type args_target: tuple

            :param nsamples: Number of samples to generate.
            :type nsamples: int

        Output:
            :return: IS.samples: Set of generated samples
            :rtype: IS.samples: ndarray (nsamples, dim)

            :return: IS.weights: Importance weights of samples (weighted so that they sum up to 1)
            :rtype: IS.weights: ndarray (nsamples, )

            :return: IS.unnormalized_log_weights: unnormalized log weights of samples
            :rtype: IS.unnormalized_log_weights: ndarray (nsamples, )
    """

    # Authors: Audrey Olivier, Dimitris G.Giovanis
    # Last Modified: 10/2019 by Audrey Olivier

    def __init__(self, nsamples=None, pdf_target=None, log_pdf_target=None, args_target=None,
                 proposal=None, proposal_params=None, verbose=False):

        self.verbose = verbose
        # Initialize proposal: it should have an rvs and log pdf or pdf method
        if not isinstance(proposal, Distribution):
            raise TypeError('The proposal should be of type Distribution.')
        if not hasattr(proposal, 'rvs'):
            raise AttributeError('The proposal should have an rvs method')
        if not hasattr(proposal, 'log_pdf'):
            if not hasattr(proposal, 'pdf'):
                raise AttributeError('The proposal should have a log_pdf or pdf method')
            proposal.log_pdf = lambda x: np.log(np.maximum(proposal.pdf(x), 10 ** (-320) * np.ones((x.shape[0],))))
        self.proposal = proposal
        self.proposal.update_params(params=proposal_params)

        # Initialize target
        self.evaluate_log_target = self.preprocess_target(log_pdf=log_pdf_target, pdf=pdf_target, args=args_target)

        # Initialize the samples and weights
        self.samples = None
        self.unnormalized_log_weights = None
        self.weights = None

        # Run IS if nsamples is provided
        if nsamples is not None and nsamples != 0:
            self.run(nsamples)

    def run(self, nsamples):
        """ Perform IS """

        if self.verbose:
            print('Running Importance Sampling')
        # Sample from proposal
        new_samples = self.proposal.rvs(nsamples=nsamples)
        # Compute un-scaled weights of new samples
        new_log_weights = self.evaluate_log_target(x=new_samples) - self.proposal.log_pdf(x=new_samples)

        # Save samples and weights (append to existing if necessary)
        if self.samples is None:
            self.samples = new_samples
            self.unnormalized_log_weights = new_log_weights
        else:
            self.samples = np.concatenate([self.samples, new_samples], axis=0)
            self.unnormalized_log_weights = np.concatenate([self.unnormalized_log_weights, new_log_weights], axis=0)

        # Take the exponential and normalize the weights
        weights = np.exp(self.unnormalized_log_weights - max(self.unnormalized_log_weights))
        # note: scaling with max avoids having NaN of Inf when taking the exp
        sum_w = np.sum(weights, axis=0)
        self.weights = weights / sum_w
        if self.verbose:
            print('Importance Sampling performed successfully')

    def resample(self, method='multinomial', size=None):
        """ Resample: create a set of un-weighted samples from a set of weighted samples """
        from .Utilities import resample
        return resample(self.samples, self.weights, method=method, size=size)

    @staticmethod
    def preprocess_target(log_pdf, pdf, args):
        """ This function transforms the log_pdf, pdf, args inputs into a function that evaluates log_pdf_target(x)
        for a given x. """
        # log_pdf is provided
        if log_pdf is not None:
            if callable(log_pdf):
                if args is None:
                    args = ()
                evaluate_log_pdf = (lambda x: log_pdf(x, *args))
            else:
                raise TypeError('log_pdf_target must be a callable')
        # pdf is provided
        elif pdf is not None:
            if callable(pdf):
                if args is None:
                    args = ()
                evaluate_log_pdf = (lambda x: np.log(np.maximum(pdf(x, *args), 10 ** (-320) * np.ones((x.shape[0],)))))
            else:
                raise TypeError('pdf_target must be a callable')
        else:
            raise ValueError('log_pdf_target or pdf_target should be provided.')
        return evaluate_log_pdf<|MERGE_RESOLUTION|>--- conflicted
+++ resolved
@@ -148,10 +148,6 @@
 #                                         Latin hypercube sampling  (LHS)
 ########################################################################################################################
 
-<<<<<<< HEAD
-#TODO: Make method based and make it compatible with updated distribution class
-=======
->>>>>>> cea757c0
 
 class LHS:
     """
@@ -1363,41 +1359,9 @@
             #       linear interpolator from the reflected points.
             tck = LinearNDInterpolator(x, y, fill_value=0).__call__
 
-<<<<<<< HEAD
-            tck = LinearNDInterpolator(x, y.T, fill_value=0)
-            gr = self.cent_diff(tck, xt, self.step_size)
-        elif self.meta == 'Kriging':
-            from UQpy.Surrogates import Krig
-            with suppress_stdout():  # disable printing output comments
-                self.krig_object.fit(samples=x, values=y.T)
-            # corr_m_p = self.krig_object.corr_model_params
-            gr = self.cent_diff(self.krig_object.interpolate, xt, self.step_size)
-
-        elif self.meta == 'Kriging_Sklearn':
-            gp = GaussianProcessRegressor(kernel=corr_m, n_restarts_optimizer=0)
-            gp.fit(x, y)
-            gr = self.cent_diff(gp.predict, xt, self.step_size)
-        else:
-            raise NotImplementedError("UQpy Error: 'meta' must be specified in order to calculate gradients.")
-        return gr  # corr_m_p
-
-    # Implementation of the central difference method for calculating gradients.
-    # TODO: This should probably be moved to Utilities.
-    # TODO: All use the same finite difference.
-    def cent_diff(self, f, x, h):
-        dydx = np.zeros((np.size(x, 0), np.size(x, 1)))
-        for dirr in range(np.size(x, 1)):
-            temp = np.zeros((np.size(x, 0), np.size(x, 1)))
-            temp[:, dirr] = np.ones(np.size(x, 0))
-            low = x - h / 2 * temp
-            hi = x + h / 2 * temp
-            dydx[:, dirr] = ((f.__call__(hi) - f.__call__(low)) / h)[:].reshape((len(hi),))
-        return dydx
-=======
         gr = TaylorSeries.gradient(samples=xt, model=tck, dimension=self.dimension, order='first',
                                    df_step=self.step_size, scale=False)
         return gr
->>>>>>> cea757c0
 
     # Initialization and preliminary error checks.
     def init_rss(self):
